---
id: model_zoo
title: Model Zoo
sidebar_label: Model Zoo
---

Here is the list of models currently implemented in MMF:

| Model           | Key                                  | Datasets                                 | Notes
| --------------- | ------------------------------------ | ---------------------------------------- | ----------------------------------------------------------- |
| BAN             | ban                                  | textvqa, vizwiz, vqa2                    | [BAN](https://arxiv.org/abs/1805.07932) support is preliminary and hasn't been properly fine-tuned yet. |
| BUTD            | butd                                 | coco                                     | [paper](https://arxiv.org/abs/1707.07998)                   |
| CNN LSTM        | cnn_lstm                             | clevr                                    |                                                             |
| FUSIONS         | concat_bert, late_fusion, concat_bow | hateful_memes                            |                                                             |
| LoRRA           | lorra                                | vqa2, textvqa, vizwiz                    | [paper](https://arxiv.org/abs/1904.08920)                   |
| LXMERT          | lxmert                               | coco, gqa, visual_genome, vqa2           | [paper](https://arxiv.org/abs/1908.07490)                   |
| M4C             | m4c                                  | ocrvqa, stvqa, textvqa                   | [paper](https://arxiv.org/pdf/1911.06258.pdf)               |
| M4C Captioner   | m4c_captioner                        | coco, textcaps                           | [paper](https://arxiv.org/pdf/2003.12462.pdf)               |
| MMBT            | mmbt                                 | hateful_memes, coco, mmimdb, okvqa, vqa2 | [paper](https://arxiv.org/abs/1909.02950)                   |
| MMF Transformer | mmf_transformer                      | hateful_memes, okvqa, vqa2               |                                                             |
| Movie MCAN      | movie_mcan                           | vqa2                                     | [paper](https://arxiv.org/abs/2004.11883)                   |
| Pythia          | pythia                               | textvqa, vizwiz, vqa2, visual_genome     | [paper](https://arxiv.org/abs/1904.08920)                   |
| Unimodal        | unimodal                             | hateful_memes                            |                                                             |
| VilBERT         | vilbert                              | hateful_memes, coco, conceptual_captions, mmimdb, nlvr2, visual_entailment, vizwiz, vqa2 |[paper](https://arxiv.org/abs/1908.02265)|
| ViLT            | vilt                                 | coco, vqa2                               |[paper](https://arxiv.org/pdf/2102.03334)                    |
<<<<<<< HEAD
| VinVL           | vinvl                                | feature extraction not done yet          |[paper](https://arxiv.org/abs/2101.00529)                    |
=======
| UNITER          | uniter                               | vqa2, masked_coco                        | [paper](https://arxiv.org/abs/1909.11740)                   |
| VilBERT         | vilbert                              | hateful_memes, coco, conceptual_captions, vqa2, mmimdb, nlvr2, visual_entailment, vizwiz, vqa2 |[paper](https://arxiv.org/abs/1908.02265)|
>>>>>>> 2e1b8cb2
| Visual BERT     | visual_bert                          | gqa, hateful_memes, localized_narratives, coco, conceptual_captions, sbu, vqa2, mmimdb, nlvr2, visual_entailment, vizwiz|[paper](https://arxiv.org/abs/1908.03557)|

We are adding many more new models which will be available soon.<|MERGE_RESOLUTION|>--- conflicted
+++ resolved
@@ -23,12 +23,8 @@
 | Unimodal        | unimodal                             | hateful_memes                            |                                                             |
 | VilBERT         | vilbert                              | hateful_memes, coco, conceptual_captions, mmimdb, nlvr2, visual_entailment, vizwiz, vqa2 |[paper](https://arxiv.org/abs/1908.02265)|
 | ViLT            | vilt                                 | coco, vqa2                               |[paper](https://arxiv.org/pdf/2102.03334)                    |
-<<<<<<< HEAD
+| UNITER          | uniter                               | vqa2, masked_coco                        | [paper](https://arxiv.org/abs/1909.11740)                   |
 | VinVL           | vinvl                                | feature extraction not done yet          |[paper](https://arxiv.org/abs/2101.00529)                    |
-=======
-| UNITER          | uniter                               | vqa2, masked_coco                        | [paper](https://arxiv.org/abs/1909.11740)                   |
-| VilBERT         | vilbert                              | hateful_memes, coco, conceptual_captions, vqa2, mmimdb, nlvr2, visual_entailment, vizwiz, vqa2 |[paper](https://arxiv.org/abs/1908.02265)|
->>>>>>> 2e1b8cb2
 | Visual BERT     | visual_bert                          | gqa, hateful_memes, localized_narratives, coco, conceptual_captions, sbu, vqa2, mmimdb, nlvr2, visual_entailment, vizwiz|[paper](https://arxiv.org/abs/1908.03557)|
 
 We are adding many more new models which will be available soon.