# Copyright (c) Facebook, Inc. and its affiliates.

"""
Models built in MMF need to inherit ``BaseModel`` class and adhere to
a fixed format. To create a model for MMF, follow this quick cheatsheet.

1. Inherit ``BaseModel`` class, make sure to call ``super().__init__()`` in your
   class's ``__init__`` function.
2. Implement `build` function for your model. If you build everything in ``__init__``,
   you can just return in this function.
3. Write a `forward` function which takes in a ``SampleList`` as an argument and
   returns a dict.
4. Register using ``@registry.register_model("key")`` decorator on top of the
   class.

If you are doing logits based predictions, the dict you return from your model
should contain a `scores` field. Losses are automatically calculated by the
``BaseModel`` class and added to this dict if not present.

Example::

    import torch

    from mmf.common.registry import registry
    from mmf.models.base_model import BaseModel


    @registry.register("pythia")
    class Pythia(BaseModel):
        # config is model_config from global config
        def __init__(self, config):
            super().__init__(config)

        def build(self):
            ....

        def forward(self, sample_list):
            scores = torch.rand(sample_list.get_batch_size(), 3127)
            return {"scores": scores}
"""


import collections
import logging
import warnings
from copy import deepcopy
from dataclasses import dataclass
from typing import Any, Dict, List, Optional, Union

import pytorch_lightning as pl
from mmf.common.registry import registry
from mmf.common.report import Report
from mmf.common.sample import SampleList, to_device
from mmf.modules.losses import LossConfig, Losses
<<<<<<< HEAD
from mmf.utils.checkpoint import load_pretrained_model
from mmf.utils.checkpoint_updater import CheckpointUpdater
=======
from mmf.utils.checkpoint import (
    is_model_only_checkpoint,
    is_pl_checkpoint,
    load_pretrained_model,
    pl_checkpoint_from_mmf_checkpoint,
)
>>>>>>> 75ea3ab7
from mmf.utils.download import download_pretrained_model
from mmf.utils.file_io import PathManager
from mmf.utils.general import get_current_device
from mmf.utils.logger import log_class_usage
from omegaconf import MISSING, DictConfig, OmegaConf


logger = logging.getLogger(__name__)


class BaseModel(pl.LightningModule):
    """For integration with MMF's trainer, datasets and other features,
    models needs to inherit this class, call `super`, write a build function,
    write a forward function taking a ``SampleList`` as input and returning a
    dict as output and finally, register it using ``@registry.register_model``

    Args:
        config (DictConfig): ``model_config`` configuration from global config.

    """

    @dataclass
    class Config:
        # Name of the model that is used in registry
        model: str = MISSING
        losses: Optional[List[LossConfig]] = MISSING

    def __init__(self, config: Union[DictConfig, Config]):
        super().__init__()
        if not isinstance(config, DictConfig) and isinstance(config, self.Config):
            config = OmegaConf.structured(config)

        self.config = config

        self._logged_warning = {"losses_present": False}
        self._is_pretrained = False
        self._is_pl_enabled = False
        self.checkpoint_updater = None

        log_class_usage("Model", self.__class__)

    @classmethod
    def from_params(cls, **kwargs):
        return cls(OmegaConf.structured(cls.Config(**kwargs)))

    @property
    def is_pretrained(self):
        return self._is_pretrained

    @property
    def is_pl_enabled(self):
        return self._is_pl_enabled

    @is_pretrained.setter
    def is_pretrained(self, x: bool):
        self._is_pretrained = x

    @is_pl_enabled.setter
    def is_pl_enabled(self, x: bool):
        self._is_pl_enabled = x

    def on_load_checkpoint(self, checkpoint: Dict[str, Any]) -> None:
        """
        This is called by the pl.LightningModule before the model's checkpoint
        is loaded.
        """
        self.build()

        if self.checkpoint_updater is None:
            self.checkpoint_updater = CheckpointUpdater()

        self.checkpoint_updater.update_checkpoint(checkpoint, self)

    def _run_format_state_key(self, state_dict: Dict[str, Any]) -> None:
        """Function to rewrtie the checkpoint in place
        """
        tmp_state_dict = dict(state_dict)
        for attr in tmp_state_dict:
            new_attr = self.format_state_key(attr)
            if attr != new_attr:
                value = state_dict.pop(attr)
                state_dict[new_attr] = value

    def build(self):
        """Function to be implemented by the child class, in case they need to
        build their model separately than ``__init__``. All model related
        downloads should also happen here.
        """
        raise NotImplementedError(
            "Build method not implemented in the child model class."
        )

    def build_meters(self, run_type):
        from mmf.utils.build import build_meters

        """Function only used in lightning setting"""
        self.train_meter, self.val_meter, self.test_meter = build_meters(run_type)

    def init_losses(self):
        """Initializes loss for the model based ``losses`` key. Automatically called by
        MMF internally after building the model.
        """
        losses = self.config.get("losses", [])
        if len(losses) == 0 and not self.is_pretrained:
            warnings.warn(
                "No losses are defined in model configuration. You are expected "
                "to return loss in your return dict from forward."
            )

        self.losses = Losses(losses)

    @classmethod
    def config_path(cls):
        return None

    @classmethod
    def format_state_key(cls, key):
        """Can be implemented if something special needs to be done to the
        key when pretrained model is being loaded. This will adapt and return
        keys according to that. Useful for backwards compatibility. See
        updated load_state_dict below. For an example, see VisualBERT model's
        code.

        Args:
            key (string): key to be formatted

        Returns:
            string: formatted key
        """
        return key

    def load_state_dict(self, state_dict, *args, **kwargs):
        copied_state_dict = deepcopy(state_dict)
        for key in list(copied_state_dict.keys()):
            formatted_key = self.format_state_key(key)
            copied_state_dict[formatted_key] = copied_state_dict.pop(key)

        return super().load_state_dict(copied_state_dict, *args, **kwargs)

    def on_save_checkpoint(self, checkpoint: Dict[str, Any]) -> None:
        super().on_save_checkpoint(checkpoint)

        config = registry.get("config")
        config_dict = OmegaConf.to_container(config, resolve=True)
        checkpoint["config"] = config_dict

        # TODO: add git features, for example:
        # 'git/branch', 'git/commit_hash', 'git/commit_author',
        # 'git/commit_message', 'git/diff'

    def forward(self, sample_list, *args, **kwargs):
        """To be implemented by child class. Takes in a ``SampleList`` and
        returns back a dict.

        Args:
            sample_list (SampleList): SampleList returned by the DataLoader for
            current iteration

        Returns:
            Dict: Dict containing scores object.

        """
        raise NotImplementedError(
            "Forward of the child model class needs to be implemented."
        )

    def training_step(self, batch: SampleList, batch_idx: int, *args, **kwargs):
        """Member function of PL modules. Used only when PL enabled.
        To be implemented by child class. Takes in a ``SampleList``,
        batch_idx and returns back a dict.

        Args:
            sample_list (SampleList): SampleList returned by the DataLoader for
            current iteration

        Returns:
            Dict: Dict containing loss.
        """
        output = self._forward_lightning_step(batch, batch_idx)
        report = Report(batch, output).detach()
        self.train_meter.update_from_report(report)
        return output

    def validation_step(self, batch: SampleList, batch_idx: int, *args, **kwargs):
        """Member function of PL modules. Used only when PL enabled.
        To be implemented by child class. Takes in a ``SampleList``,
        batch_idx and returns back a dict.

        Args:
            sample_list (SampleList): SampleList returned by the DataLoader for
            current iteration

        Returns:
            Dict
        """
        output = self._forward_lightning_step(batch, batch_idx)
        report = Report(batch, output).detach()
        self.val_meter.update_from_report(report, should_update_loss=False)
        report.metrics = self.metrics(report, report)
        self.log_dict(report.metrics)
        return output

    def test_step(self, batch: SampleList, batch_idx: int, *args, **kwargs):
        """Member function of PL modules. Used only when PL enabled.
        To be implemented by child class. Takes in a ``SampleList``,
        batch_idx and returns back a dict.

        Args:
            sample_list (SampleList): SampleList returned by the DataLoader for
            current iteration

        Returns:
            Dict
        """
        return self._forward_lightning_step(batch, batch_idx)

    def _forward_lightning_step(self, batch, batch_idx):
        batch = self._ensure_sample_list(batch)
        output = self(batch)
        loss_dict = output["losses"]
        output["loss"] = sum(loss.mean() for loss in loss_dict.values())
        self._detach_forward_output(output)
        return output

    def _detach_forward_output(self, output):
        keys_to_detach = [key for key in output.keys() if key != "loss"]
        for key in keys_to_detach:
            if hasattr(output[key], "detach"):
                output[key] = output[key].detach()

    def configure_optimizers(self):
        """ Member function of PL modules. Used only when PL enabled."""
        assert self._is_pl_enabled, (
            "configure_optimizers should be only used as a member "
            "function of LightningModule when pytorch lightning is enabled."
        )

        from mmf.utils.build import build_lightning_optimizers

        config = registry.get("config")
        return build_lightning_optimizers(self, config)

    def _ensure_sample_list(self, batch):
        if not isinstance(batch, SampleList):
            # Try converting to SampleList
            batch = SampleList(batch)
        return batch

    def __call__(self, sample_list, *args, **kwargs):
        if not self._is_pl_enabled:
            # Move to proper device i.e. same as the model before passing
            sample_list = to_device(sample_list, get_current_device())

        model_output = super().__call__(sample_list, *args, **kwargs)

        # Don't do anything fancy to output if it is pretrained
        if self.is_pretrained:
            return model_output

        # Make sure that the output from the model is a Mapping
        assert isinstance(
            model_output, collections.abc.Mapping
        ), "A dict must be returned from the forward of the model."

        if "losses" in model_output:
            if not self._logged_warning["losses_present"]:
                warnings.warn(
                    "'losses' already present in model output. "
                    "No calculation will be done in base model."
                )
                self._logged_warning["losses_present"] = True

            assert isinstance(
                model_output["losses"], collections.abc.Mapping
            ), "'losses' must be a dict."
        elif hasattr(self, "losses"):
            model_output["losses"] = self.losses(sample_list, model_output)
        else:
            model_output["losses"] = {}

        return model_output

    def load_requirements(self, config, *args, **kwargs):
        requirements = config.get("zoo_requirements", [])
        if isinstance(requirements, str):
            requirements = [requirements]
        for item in requirements:
            download_pretrained_model(item, *args, **kwargs)

    def format_for_prediction(self, results, report):
        """Implement this method in models if it requires to modify prediction
        results using report fields. Note that the required fields in report
        should already be gathered in report.
        """
        return results

    @classmethod
    def from_pretrained(cls, model_name_or_path, *args, **kwargs):
        # Check if the path exists, if not it is pretrained, otherwise,
        # we will try to load the checkpoint from the path
        if not PathManager.exists(model_name_or_path):
            model_key = model_name_or_path.split(".")[0]
            model_cls = registry.get_model_class(model_key)
            assert (
                model_cls == cls
            ), f"Incorrect pretrained model key {model_name_or_path} "
            "for class {cls.__name__}"
        output = load_pretrained_model(model_name_or_path, *args, **kwargs)
        config, checkpoint, full_config = (
            output["config"],
            output["checkpoint"],
            output["full_config"],
        )

        # Save original config for state reset later
        config_temp_holder = registry.get("config")
        # Register full config from checkpoint when loading the model
        registry.register("config", full_config)

        # Some models need registry updates to be load pretrained model
        # If they have this method, call it so they can update accordingly
        if hasattr(cls, "update_registry_for_pretrained"):
            cls.update_registry_for_pretrained(config, checkpoint, output)

        instance = cls(config)
        instance.is_pretrained = True
        instance.build()
        incompatible_keys = instance.load_state_dict(checkpoint, strict=False)

        # The model has loaded, reset the state
        registry.register("config", config_temp_holder)

        if len(incompatible_keys.missing_keys) != 0:
            logger.warning(
                f"Missing keys {incompatible_keys.missing_keys} in the"
                + " checkpoint.\n"
                + "If this is not your checkpoint, please open up an "
                + "issue on MMF GitHub. \n"
                + f"Unexpected keys if any: {incompatible_keys.unexpected_keys}"
            )

        if len(incompatible_keys.unexpected_keys) != 0:
            logger.warning(
                "Unexpected keys in state dict: "
                + f"{incompatible_keys.unexpected_keys} \n"
                + "This is usually not a problem with pretrained models, but "
                + "if this is your own model, please double check. \n"
                + "If you think this is an issue, please open up a "
                + "bug at MMF GitHub."
            )

        instance.eval()

        return instance<|MERGE_RESOLUTION|>--- conflicted
+++ resolved
@@ -52,17 +52,8 @@
 from mmf.common.report import Report
 from mmf.common.sample import SampleList, to_device
 from mmf.modules.losses import LossConfig, Losses
-<<<<<<< HEAD
 from mmf.utils.checkpoint import load_pretrained_model
 from mmf.utils.checkpoint_updater import CheckpointUpdater
-=======
-from mmf.utils.checkpoint import (
-    is_model_only_checkpoint,
-    is_pl_checkpoint,
-    load_pretrained_model,
-    pl_checkpoint_from_mmf_checkpoint,
-)
->>>>>>> 75ea3ab7
 from mmf.utils.download import download_pretrained_model
 from mmf.utils.file_io import PathManager
 from mmf.utils.general import get_current_device
@@ -137,8 +128,7 @@
         self.checkpoint_updater.update_checkpoint(checkpoint, self)
 
     def _run_format_state_key(self, state_dict: Dict[str, Any]) -> None:
-        """Function to rewrtie the checkpoint in place
-        """
+        """Function to rewrtie the checkpoint in place"""
         tmp_state_dict = dict(state_dict)
         for attr in tmp_state_dict:
             new_attr = self.format_state_key(attr)
@@ -294,7 +284,7 @@
                 output[key] = output[key].detach()
 
     def configure_optimizers(self):
-        """ Member function of PL modules. Used only when PL enabled."""
+        """Member function of PL modules. Used only when PL enabled."""
         assert self._is_pl_enabled, (
             "configure_optimizers should be only used as a member "
             "function of LightningModule when pytorch lightning is enabled."
