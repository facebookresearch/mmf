# Copyright (c) Facebook, Inc. and its affiliates.

"""
Models built in MMF need to inherit ``BaseModel`` class and adhere to
a fixed format. To create a model for MMF, follow this quick cheatsheet.

1. Inherit ``BaseModel`` class, make sure to call ``super().__init__()`` in your
   class's ``__init__`` function.
2. Implement `build` function for your model. If you build everything in ``__init__``,
   you can just return in this function.
3. Write a `forward` function which takes in a ``SampleList`` as an argument and
   returns a dict.
4. Register using ``@registry.register_model("key")`` decorator on top of the
   class.

If you are doing logits based predictions, the dict you return from your model
should contain a `scores` field. Losses are automatically calculated by the
``BaseModel`` class and added to this dict if not present.

Example::

    import torch

    from mmf.common.registry import registry
    from mmf.models.base_model import BaseModel


    @registry.register("pythia")
    class Pythia(BaseModel):
        # config is model_config from global config
        def __init__(self, config):
            super().__init__(config)

        def build(self):
            ....

        def forward(self, sample_list):
            scores = torch.rand(sample_list.get_batch_size(), 3127)
            return {"scores": scores}
"""


import collections
import logging
import warnings
from copy import deepcopy
from dataclasses import dataclass
from typing import Any, Dict, List, Optional, Union

import pytorch_lightning as pl
from mmf.common.registry import registry
from mmf.common.report import Report
from mmf.common.sample import SampleList, to_device
from mmf.modules.losses import LossConfig, Losses
<<<<<<< HEAD
from mmf.utils.checkpoint import load_pretrained_model
from mmf.utils.checkpoint_updater import CheckpointUpdater
=======
from mmf.utils.download import download_pretrained_model
from mmf.utils.checkpoint import (
    is_model_only_checkpoint,
    is_pl_checkpoint,
    load_pretrained_model,
    pl_checkpoint_from_mmf_checkpoint,
)
>>>>>>> 21d4dc3e
from mmf.utils.file_io import PathManager
from mmf.utils.general import get_current_device
from mmf.utils.logger import log_class_usage
from omegaconf import MISSING, DictConfig, OmegaConf


logger = logging.getLogger(__name__)


class BaseModel(pl.LightningModule):
    """For integration with MMF's trainer, datasets and other features,
    models needs to inherit this class, call `super`, write a build function,
    write a forward function taking a ``SampleList`` as input and returning a
    dict as output and finally, register it using ``@registry.register_model``

    Args:
        config (DictConfig): ``model_config`` configuration from global config.

    """

    @dataclass
    class Config:
        # Name of the model that is used in registry
        model: str = MISSING
        losses: Optional[List[LossConfig]] = MISSING

    def __init__(self, config: Union[DictConfig, Config]):
        super().__init__()
        if not isinstance(config, DictConfig) and isinstance(config, self.Config):
            config = OmegaConf.structured(config)

        self.config = config

        self._logged_warning = {"losses_present": False}
        self._is_pretrained = False
        self._is_pl_enabled = False
        self.checkpoint_updater = None

        log_class_usage("Model", self.__class__)

    @classmethod
    def from_params(cls, **kwargs):
        return cls(OmegaConf.structured(cls.Config(**kwargs)))

    @property
    def is_pretrained(self):
        return self._is_pretrained

    @property
    def is_pl_enabled(self):
        return self._is_pl_enabled

    @is_pretrained.setter
    def is_pretrained(self, x: bool):
        self._is_pretrained = x

    @is_pl_enabled.setter
    def is_pl_enabled(self, x: bool):
        self._is_pl_enabled = x

    def on_load_checkpoint(self, checkpoint: Dict[str, Any]) -> None:
        """
        This is called by the pl.LightningModule before the model's checkpoint
        is loaded.
        """
        self.build()

        if self.checkpoint_updater is None:
            self.checkpoint_updater = CheckpointUpdater()

        self.checkpoint_updater.update_checkpoint(checkpoint, self)

    def _run_format_state_key(self, state_dict: Dict[str, Any]) -> None:
        """Function to rewrtie the checkpoint in place
        """
        tmp_state_dict = dict(state_dict)
        for attr in tmp_state_dict:
            new_attr = self.format_state_key(attr)
            if attr != new_attr:
                value = state_dict.pop(attr)
                state_dict[new_attr] = value

    def build(self):
        """Function to be implemented by the child class, in case they need to
        build their model separately than ``__init__``. All model related
        downloads should also happen here.
        """
        raise NotImplementedError(
            "Build method not implemented in the child model class."
        )

    def build_meters(self, run_type):
        from mmf.utils.build import build_meters

        """Function only used in lightning setting"""
        self.train_meter, self.val_meter, self.test_meter = build_meters(run_type)

    def init_losses(self):
        """Initializes loss for the model based ``losses`` key. Automatically called by
        MMF internally after building the model.
        """
        losses = self.config.get("losses", [])
        if len(losses) == 0 and not self.is_pretrained:
            warnings.warn(
                "No losses are defined in model configuration. You are expected "
                "to return loss in your return dict from forward."
            )

        self.losses = Losses(losses)

    @classmethod
    def config_path(cls):
        return None

    @classmethod
    def format_state_key(cls, key):
        """Can be implemented if something special needs to be done to the
        key when pretrained model is being loaded. This will adapt and return
        keys according to that. Useful for backwards compatibility. See
        updated load_state_dict below. For an example, see VisualBERT model's
        code.

        Args:
            key (string): key to be formatted

        Returns:
            string: formatted key
        """
        return key

    def load_state_dict(self, state_dict, *args, **kwargs):
        copied_state_dict = deepcopy(state_dict)
        for key in list(copied_state_dict.keys()):
            formatted_key = self.format_state_key(key)
            copied_state_dict[formatted_key] = copied_state_dict.pop(key)

        return super().load_state_dict(copied_state_dict, *args, **kwargs)

    def forward(self, sample_list, *args, **kwargs):
        """To be implemented by child class. Takes in a ``SampleList`` and
        returns back a dict.

        Args:
            sample_list (SampleList): SampleList returned by the DataLoader for
            current iteration

        Returns:
            Dict: Dict containing scores object.

        """
        raise NotImplementedError(
            "Forward of the child model class needs to be implemented."
        )

    def training_step(self, batch: SampleList, batch_idx: int, *args, **kwargs):
        """Member function of PL modules. Used only when PL enabled.
        To be implemented by child class. Takes in a ``SampleList``,
        batch_idx and returns back a dict.

        Args:
            sample_list (SampleList): SampleList returned by the DataLoader for
            current iteration

        Returns:
            Dict: Dict containing loss.
        """
        output = self._forward_lightning_step(batch, batch_idx)
        report = Report(batch, output).detach()
        self.train_meter.update_from_report(report)
        return output

    def validation_step(self, batch: SampleList, batch_idx: int, *args, **kwargs):
        """Member function of PL modules. Used only when PL enabled.
        To be implemented by child class. Takes in a ``SampleList``,
        batch_idx and returns back a dict.

        Args:
            sample_list (SampleList): SampleList returned by the DataLoader for
            current iteration

        Returns:
            Dict
        """
        output = self._forward_lightning_step(batch, batch_idx)
        report = Report(batch, output).detach()
        self.val_meter.update_from_report(report, should_update_loss=False)
        report.metrics = self.metrics(report, report)
        self.log_dict(report.metrics)
        return output

    def test_step(self, batch: SampleList, batch_idx: int, *args, **kwargs):
        """Member function of PL modules. Used only when PL enabled.
        To be implemented by child class. Takes in a ``SampleList``,
        batch_idx and returns back a dict.

        Args:
            sample_list (SampleList): SampleList returned by the DataLoader for
            current iteration

        Returns:
            Dict
        """
        return self._forward_lightning_step(batch, batch_idx)

    def _forward_lightning_step(self, batch, batch_idx):
        batch = self._ensure_sample_list(batch)
        output = self(batch)
        loss_dict = output["losses"]
        output["loss"] = sum(loss.mean() for loss in loss_dict.values())
        self._detach_forward_output(output)
        return output

    def _detach_forward_output(self, output):
        keys_to_detach = [key for key in output.keys() if key != "loss"]
        for key in keys_to_detach:
            if hasattr(output[key], "detach"):
                output[key] = output[key].detach()

    def configure_optimizers(self):
        """ Member function of PL modules. Used only when PL enabled."""
        assert self._is_pl_enabled, (
            "configure_optimizers should be only used as a member "
            "function of LightningModule when pytorch lightning is enabled."
        )

        from mmf.utils.build import build_lightning_optimizers

        config = registry.get("config")
        return build_lightning_optimizers(self, config)

    def _ensure_sample_list(self, batch):
        if not isinstance(batch, SampleList):
            # Try converting to SampleList
            batch = SampleList(batch)
        return batch

    def __call__(self, sample_list, *args, **kwargs):
        if not self._is_pl_enabled:
            # Move to proper device i.e. same as the model before passing
            sample_list = to_device(sample_list, get_current_device())

        model_output = super().__call__(sample_list, *args, **kwargs)

        # Don't do anything fancy to output if it is pretrained
        if self.is_pretrained:
            return model_output

        # Make sure that the output from the model is a Mapping
        assert isinstance(
            model_output, collections.abc.Mapping
        ), "A dict must be returned from the forward of the model."

        if "losses" in model_output:
            if not self._logged_warning["losses_present"]:
                warnings.warn(
                    "'losses' already present in model output. "
                    "No calculation will be done in base model."
                )
                self._logged_warning["losses_present"] = True

            assert isinstance(
                model_output["losses"], collections.abc.Mapping
            ), "'losses' must be a dict."
        elif hasattr(self, "losses"):
            model_output["losses"] = self.losses(sample_list, model_output)
        else:
            model_output["losses"] = {}

        return model_output

    def load_requirements(self, config, *args, **kwargs):
        requirements = config.get("zoo_requirements", [])
        if isinstance(requirements, str):
            requirements = [requirements]
        for item in requirements:
            download_pretrained_model(item, *args, **kwargs)

    def format_for_prediction(self, results, report):
        """Implement this method in models if it requires to modify prediction
        results using report fields. Note that the required fields in report
        should already be gathered in report.
        """
        return results

    @classmethod
    def from_pretrained(cls, model_name_or_path, *args, **kwargs):
        # Check if the path exists, if not it is pretrained, otherwise,
        # we will try to load the checkpoint from the path
        if not PathManager.exists(model_name_or_path):
            model_key = model_name_or_path.split(".")[0]
            model_cls = registry.get_model_class(model_key)
            assert (
                model_cls == cls
            ), f"Incorrect pretrained model key {model_name_or_path} "
            "for class {cls.__name__}"
        output = load_pretrained_model(model_name_or_path, *args, **kwargs)
        config, checkpoint, full_config = (
            output["config"],
            output["checkpoint"],
            output["full_config"],
        )

        # Save original config for state reset later
        config_temp_holder = registry.get("config")
        # Register full config from checkpoint when loading the model
        registry.register("config", full_config)

        # Some models need registry updates to be load pretrained model
        # If they have this method, call it so they can update accordingly
        if hasattr(cls, "update_registry_for_pretrained"):
            cls.update_registry_for_pretrained(config, checkpoint, output)

        instance = cls(config)
        instance.is_pretrained = True
        instance.build()
        incompatible_keys = instance.load_state_dict(checkpoint, strict=False)

        # The model has loaded, reset the state
        registry.register("config", config_temp_holder)

        if len(incompatible_keys.missing_keys) != 0:
            logger.warning(
                f"Missing keys {incompatible_keys.missing_keys} in the"
                + " checkpoint.\n"
                + "If this is not your checkpoint, please open up an "
                + "issue on MMF GitHub. \n"
                + f"Unexpected keys if any: {incompatible_keys.unexpected_keys}"
            )

        if len(incompatible_keys.unexpected_keys) != 0:
            logger.warning(
                "Unexpected keys in state dict: "
                + f"{incompatible_keys.unexpected_keys} \n"
                + "This is usually not a problem with pretrained models, but "
                + "if this is your own model, please double check. \n"
                + "If you think this is an issue, please open up a "
                + "bug at MMF GitHub."
            )

        instance.eval()

        return instance<|MERGE_RESOLUTION|>--- conflicted
+++ resolved
@@ -52,18 +52,11 @@
 from mmf.common.report import Report
 from mmf.common.sample import SampleList, to_device
 from mmf.modules.losses import LossConfig, Losses
-<<<<<<< HEAD
+from mmf.utils.download import download_pretrained_model
 from mmf.utils.checkpoint import load_pretrained_model
 from mmf.utils.checkpoint_updater import CheckpointUpdater
-=======
-from mmf.utils.download import download_pretrained_model
-from mmf.utils.checkpoint import (
-    is_model_only_checkpoint,
-    is_pl_checkpoint,
-    load_pretrained_model,
-    pl_checkpoint_from_mmf_checkpoint,
-)
->>>>>>> 21d4dc3e
+
+
 from mmf.utils.file_io import PathManager
 from mmf.utils.general import get_current_device
 from mmf.utils.logger import log_class_usage
