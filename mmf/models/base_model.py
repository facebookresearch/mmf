# Copyright (c) Facebook, Inc. and its affiliates.

"""
Models built in MMF need to inherit ``BaseModel`` class and adhere to
a fixed format. To create a model for MMF, follow this quick cheatsheet.

1. Inherit ``BaseModel`` class, make sure to call ``super().__init__()`` in your
   class's ``__init__`` function.
2. Implement `build` function for your model. If you build everything in ``__init__``,
   you can just return in this function.
3. Write a `forward` function which takes in a ``SampleList`` as an argument and
   returns a dict.
4. Register using ``@registry.register_model("key")`` decorator on top of the
   class.

If you are doing logits based predictions, the dict you return from your model
should contain a `scores` field. Losses are automatically calculated by the
``BaseModel`` class and added to this dict if not present.

Example::

    import torch

    from mmf.common.registry import registry
    from mmf.models.base_model import BaseModel


    @registry.register("pythia")
    class Pythia(BaseModel):
        # config is model_config from global config
        def __init__(self, config):
            super().__init__(config)

        def build(self):
            ....

        def forward(self, sample_list):
            scores = torch.rand(sample_list.get_batch_size(), 3127)
            return {"scores": scores}
"""


import collections
import logging
import warnings
from copy import deepcopy
from dataclasses import dataclass
from typing import Any, Dict, List, Optional, Union

import pytorch_lightning as pl
from mmf.common.registry import registry
from mmf.common.report import Report
from mmf.common.sample import SampleList, to_device
from mmf.modules.losses import LossConfig, Losses
<<<<<<< HEAD
from mmf.utils.checkpoint import load_pretrained_model
from mmf.utils.checkpoint_updater import CheckpointUpdater
from mmf.utils.download import download_pretrained_model
from mmf.utils.checkpoint import load_pretrained_model
from mmf.utils.checkpoint_updater import CheckpointUpdater


=======
from mmf.utils.download import download_pretrained_model
from mmf.utils.checkpoint import (
    is_model_only_checkpoint,
    is_pl_checkpoint,
    load_pretrained_model,
    pl_checkpoint_from_mmf_checkpoint,
)
>>>>>>> baa1f708
from mmf.utils.file_io import PathManager
from mmf.utils.general import get_current_device
from mmf.utils.logger import log_class_usage
from omegaconf import MISSING, DictConfig, OmegaConf


logger = logging.getLogger(__name__)


class BaseModel(pl.LightningModule):
    """For integration with MMF's trainer, datasets and other features,
    models needs to inherit this class, call `super`, write a build function,
    write a forward function taking a ``SampleList`` as input and returning a
    dict as output and finally, register it using ``@registry.register_model``

    Args:
        config (DictConfig): ``model_config`` configuration from global config.

    """

    @dataclass
    class Config:
        # Name of the model that is used in registry
        model: str = MISSING
        losses: Optional[List[LossConfig]] = MISSING

    def __init__(self, config: Union[DictConfig, Config]):
        super().__init__()
        if not isinstance(config, DictConfig) and isinstance(config, self.Config):
            config = OmegaConf.structured(config)

        self.config = config

        self._logged_warning = {"losses_present": False}
        self._is_pretrained = False
        self._is_pl_enabled = False
        self.checkpoint_updater = None

        log_class_usage("Model", self.__class__)

    @classmethod
    def from_params(cls, **kwargs):
        return cls(OmegaConf.structured(cls.Config(**kwargs)))

    @property
    def is_pretrained(self):
        return self._is_pretrained

    @property
    def is_pl_enabled(self):
        return self._is_pl_enabled

    @is_pretrained.setter
    def is_pretrained(self, x: bool):
        self._is_pretrained = x

    @is_pl_enabled.setter
    def is_pl_enabled(self, x: bool):
        self._is_pl_enabled = x

    def on_load_checkpoint(self, checkpoint: Dict[str, Any]) -> None:
        """
        This is called by the pl.LightningModule before the model's checkpoint
        is loaded.
        """
        self.build()

<<<<<<< HEAD
        if self.checkpoint_updater is None:
            self.checkpoint_updater = CheckpointUpdater()

        self.checkpoint_updater.update_checkpoint(checkpoint, self)
=======
        if is_model_only_checkpoint(checkpoint):
            self._run_format_state_key(checkpoint)
            if not is_pl_checkpoint(checkpoint):
                pl_checkpoint_from_mmf_checkpoint(checkpoint)
>>>>>>> baa1f708

    def _run_format_state_key(self, state_dict: Dict[str, Any]) -> None:
        """Function to rewrtie the checkpoint in place
        """
        tmp_state_dict = dict(state_dict)
        for attr in tmp_state_dict:
            new_attr = self.format_state_key(attr)
            if attr != new_attr:
                value = state_dict.pop(attr)
                state_dict[new_attr] = value

    def build(self):
        """Function to be implemented by the child class, in case they need to
        build their model separately than ``__init__``. All model related
        downloads should also happen here.
        """
        raise NotImplementedError(
            "Build method not implemented in the child model class."
        )

    def build_meters(self, run_type):
        from mmf.utils.build import build_meters

        """Function only used in lightning setting"""
        self.train_meter, self.val_meter, self.test_meter = build_meters(run_type)

    def init_losses(self):
        """Initializes loss for the model based ``losses`` key. Automatically called by
        MMF internally after building the model.
        """
        losses = self.config.get("losses", [])
        if len(losses) == 0 and not self.is_pretrained:
            warnings.warn(
                "No losses are defined in model configuration. You are expected "
                "to return loss in your return dict from forward."
            )

        self.losses = Losses(losses)

    @classmethod
    def config_path(cls):
        return None

    @classmethod
    def format_state_key(cls, key):
        """Can be implemented if something special needs to be done to the
        key when pretrained model is being loaded. This will adapt and return
        keys according to that. Useful for backwards compatibility. See
        updated load_state_dict below. For an example, see VisualBERT model's
        code.

        Args:
            key (string): key to be formatted

        Returns:
            string: formatted key
        """
        return key

    def load_state_dict(self, state_dict, *args, **kwargs):
        copied_state_dict = deepcopy(state_dict)
        for key in list(copied_state_dict.keys()):
            formatted_key = self.format_state_key(key)
            copied_state_dict[formatted_key] = copied_state_dict.pop(key)

        return super().load_state_dict(copied_state_dict, *args, **kwargs)

    def forward(self, sample_list, *args, **kwargs):
        """To be implemented by child class. Takes in a ``SampleList`` and
        returns back a dict.

        Args:
            sample_list (SampleList): SampleList returned by the DataLoader for
            current iteration

        Returns:
            Dict: Dict containing scores object.

        """
        raise NotImplementedError(
            "Forward of the child model class needs to be implemented."
        )

    def training_step(self, batch: SampleList, batch_idx: int, *args, **kwargs):
        """Member function of PL modules. Used only when PL enabled.
        To be implemented by child class. Takes in a ``SampleList``,
        batch_idx and returns back a dict.

        Args:
            sample_list (SampleList): SampleList returned by the DataLoader for
            current iteration

        Returns:
            Dict: Dict containing loss.
        """
        output = self._forward_lightning_step(batch, batch_idx)
        report = Report(batch, output).detach()
        self.train_meter.update_from_report(report)
        return output

    def validation_step(self, batch: SampleList, batch_idx: int, *args, **kwargs):
        """Member function of PL modules. Used only when PL enabled.
        To be implemented by child class. Takes in a ``SampleList``,
        batch_idx and returns back a dict.

        Args:
            sample_list (SampleList): SampleList returned by the DataLoader for
            current iteration

        Returns:
            Dict
        """
        output = self._forward_lightning_step(batch, batch_idx)
        report = Report(batch, output).detach()
        self.val_meter.update_from_report(report, should_update_loss=False)
        report.metrics = self.metrics(report, report)
        self.log_dict(report.metrics)
        return output

    def test_step(self, batch: SampleList, batch_idx: int, *args, **kwargs):
        """Member function of PL modules. Used only when PL enabled.
        To be implemented by child class. Takes in a ``SampleList``,
        batch_idx and returns back a dict.

        Args:
            sample_list (SampleList): SampleList returned by the DataLoader for
            current iteration

        Returns:
            Dict
        """
        return self._forward_lightning_step(batch, batch_idx)

    def _forward_lightning_step(self, batch, batch_idx):
        batch = self._ensure_sample_list(batch)
        output = self(batch)
        loss_dict = output["losses"]
        output["loss"] = sum(loss.mean() for loss in loss_dict.values())
        self._detach_forward_output(output)
        return output

    def _detach_forward_output(self, output):
        keys_to_detach = [key for key in output.keys() if key != "loss"]
        for key in keys_to_detach:
            if hasattr(output[key], "detach"):
                output[key] = output[key].detach()

    def configure_optimizers(self):
        """ Member function of PL modules. Used only when PL enabled."""
        assert self._is_pl_enabled, (
            "configure_optimizers should be only used as a member "
            "function of LightningModule when pytorch lightning is enabled."
        )

        from mmf.utils.build import build_lightning_optimizers

        config = registry.get("config")
        return build_lightning_optimizers(self, config)

    def _ensure_sample_list(self, batch):
        if not isinstance(batch, SampleList):
            # Try converting to SampleList
            batch = SampleList(batch)
        return batch

    def __call__(self, sample_list, *args, **kwargs):
        if not self._is_pl_enabled:
            # Move to proper device i.e. same as the model before passing
            sample_list = to_device(sample_list, get_current_device())

        model_output = super().__call__(sample_list, *args, **kwargs)

        # Don't do anything fancy to output if it is pretrained
        if self.is_pretrained:
            return model_output

        # Make sure that the output from the model is a Mapping
        assert isinstance(
            model_output, collections.abc.Mapping
        ), "A dict must be returned from the forward of the model."

        if "losses" in model_output:
            if not self._logged_warning["losses_present"]:
                warnings.warn(
                    "'losses' already present in model output. "
                    "No calculation will be done in base model."
                )
                self._logged_warning["losses_present"] = True

            assert isinstance(
                model_output["losses"], collections.abc.Mapping
            ), "'losses' must be a dict."
        elif hasattr(self, "losses"):
            model_output["losses"] = self.losses(sample_list, model_output)
        else:
            model_output["losses"] = {}

        return model_output

    def load_requirements(self, config, *args, **kwargs):
        requirements = config.get("zoo_requirements", [])
        if isinstance(requirements, str):
            requirements = [requirements]
        for item in requirements:
            download_pretrained_model(item, *args, **kwargs)

    def format_for_prediction(self, results, report):
        """Implement this method in models if it requires to modify prediction
        results using report fields. Note that the required fields in report
        should already be gathered in report.
        """
        return results

    @classmethod
    def from_pretrained(cls, model_name_or_path, *args, **kwargs):
        # Check if the path exists, if not it is pretrained, otherwise,
        # we will try to load the checkpoint from the path
        if not PathManager.exists(model_name_or_path):
            model_key = model_name_or_path.split(".")[0]
            model_cls = registry.get_model_class(model_key)
            assert (
                model_cls == cls
            ), f"Incorrect pretrained model key {model_name_or_path} "
            "for class {cls.__name__}"
        output = load_pretrained_model(model_name_or_path, *args, **kwargs)
        config, checkpoint, full_config = (
            output["config"],
            output["checkpoint"],
            output["full_config"],
        )

        # Save original config for state reset later
        config_temp_holder = registry.get("config")
        # Register full config from checkpoint when loading the model
        registry.register("config", full_config)

        # Some models need registry updates to be load pretrained model
        # If they have this method, call it so they can update accordingly
        if hasattr(cls, "update_registry_for_pretrained"):
            cls.update_registry_for_pretrained(config, checkpoint, output)

        instance = cls(config)
        instance.is_pretrained = True
        instance.build()
        incompatible_keys = instance.load_state_dict(checkpoint, strict=False)

        # The model has loaded, reset the state
        registry.register("config", config_temp_holder)

        if len(incompatible_keys.missing_keys) != 0:
            logger.warning(
                f"Missing keys {incompatible_keys.missing_keys} in the"
                + " checkpoint.\n"
                + "If this is not your checkpoint, please open up an "
                + "issue on MMF GitHub. \n"
                + f"Unexpected keys if any: {incompatible_keys.unexpected_keys}"
            )

        if len(incompatible_keys.unexpected_keys) != 0:
            logger.warning(
                "Unexpected keys in state dict: "
                + f"{incompatible_keys.unexpected_keys} \n"
                + "This is usually not a problem with pretrained models, but "
                + "if this is your own model, please double check. \n"
                + "If you think this is an issue, please open up a "
                + "bug at MMF GitHub."
            )

        instance.eval()

        return instance<|MERGE_RESOLUTION|>--- conflicted
+++ resolved
@@ -52,23 +52,9 @@
 from mmf.common.report import Report
 from mmf.common.sample import SampleList, to_device
 from mmf.modules.losses import LossConfig, Losses
-<<<<<<< HEAD
 from mmf.utils.checkpoint import load_pretrained_model
 from mmf.utils.checkpoint_updater import CheckpointUpdater
 from mmf.utils.download import download_pretrained_model
-from mmf.utils.checkpoint import load_pretrained_model
-from mmf.utils.checkpoint_updater import CheckpointUpdater
-
-
-=======
-from mmf.utils.download import download_pretrained_model
-from mmf.utils.checkpoint import (
-    is_model_only_checkpoint,
-    is_pl_checkpoint,
-    load_pretrained_model,
-    pl_checkpoint_from_mmf_checkpoint,
-)
->>>>>>> baa1f708
 from mmf.utils.file_io import PathManager
 from mmf.utils.general import get_current_device
 from mmf.utils.logger import log_class_usage
@@ -136,17 +122,10 @@
         """
         self.build()
 
-<<<<<<< HEAD
         if self.checkpoint_updater is None:
             self.checkpoint_updater = CheckpointUpdater()
 
         self.checkpoint_updater.update_checkpoint(checkpoint, self)
-=======
-        if is_model_only_checkpoint(checkpoint):
-            self._run_format_state_key(checkpoint)
-            if not is_pl_checkpoint(checkpoint):
-                pl_checkpoint_from_mmf_checkpoint(checkpoint)
->>>>>>> baa1f708
 
     def _run_format_state_key(self, state_dict: Dict[str, Any]) -> None:
         """Function to rewrtie the checkpoint in place
