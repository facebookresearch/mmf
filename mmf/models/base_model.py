--- conflicted
+++ resolved
@@ -52,17 +52,13 @@
 from mmf.common.report import Report
 from mmf.common.sample import SampleList, to_device
 from mmf.modules.losses import LossConfig, Losses
-<<<<<<< HEAD
+from mmf.utils.download import download_pretrained_model
 from mmf.utils.checkpoint import (
     is_model_only_checkpoint,
     is_pl_checkpoint,
     load_pretrained_model,
     pl_checkpoint_from_mmf_checkpoint,
 )
-=======
-from mmf.utils.checkpoint import load_pretrained_model
-from mmf.utils.download import download_pretrained_model
->>>>>>> a63f429c
 from mmf.utils.file_io import PathManager
 from mmf.utils.general import get_current_device
 from mmf.utils.logger import log_class_usage
