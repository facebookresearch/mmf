# Copyright (c) Facebook, Inc. and its affiliates.
import collections.abc
import logging
from dataclasses import dataclass
from typing import Any, Dict, List, Optional, Tuple

import torch
from mmf.common.registry import registry
from mmf.models.base_model import BaseModel
from mmf.models.transformers.heads.utils import build_heads_dict
from mmf.modules.encoders import TransformerEncoder, ViTEncoder
from mmf.modules.losses import MMFLoss
from mmf.utils.build import build_encoder
from mmf.utils.modeling import get_bert_configured_parameters
from omegaconf import MISSING, OmegaConf
from torch import Tensor, nn


logger = logging.getLogger()


class ViLTImageEmbedding(nn.Module):
    """
    Patch embedding used for ViLT.
    https://arxiv.org/pdf/2102.03334.pdf
    Implementation based off
    https://github.com/dandelin/ViLT/blob/master/vilt/modules/vilt_module.py
    Using huggingface ViT modules.
    Can be built with random init or the embeddings weights from an exisiting
    ViT model from huggingface. Model list: availible at
    https://huggingface.co/models?other=vit&sort=downloads
    """

    def __init__(
        self,
        random_init: bool = True,
        pretrained_model_name: str = "google/vit-base-patch16-224",
        image_size: Optional[List] = None,
        hidden_dropout_prob: Optional[float] = None,
        hidden_size: Optional[int] = None,
        patch_size: Optional[int] = None,
        num_channels: Optional[int] = None,
        *args,
        **kwargs
    ):
        super().__init__()
        config = OmegaConf.create(
            {"random_init": random_init, "pretrained_model_name": pretrained_model_name}
        )
        if image_size is not None:
            config.image_size = image_size
        if hidden_dropout_prob is not None:
            config.hidden_dropout_prob = hidden_dropout_prob
        if hidden_size is not None:
            config.hidden_size = hidden_size
        if patch_size is not None:
            config.patch_size = patch_size
        if num_channels is not None:
            config.num_channels = num_channels

        encoder = ViTEncoder(config)
        self.embedding = encoder.embeddings
        hidden_size = encoder.hf_config.hidden_size
        self.token_type_embeddings = nn.Embedding(2, hidden_size)

    def forward(self, image: Tensor) -> Tensor:
        if image.dim() == 5:
            image = image.permute(1, 0, 2, 3, 4).flatten(start_dim=0, end_dim=1)

        img_embeddings = self.embedding(image)

        img_segment_ids = torch.zeros(
            img_embeddings.size()[:-1],
            dtype=img_embeddings.dtype,
            device=img_embeddings.device,
        ).long()
        img_type_embed = self.token_type_embeddings(img_segment_ids)
        img_embeddings = img_embeddings + img_type_embed
        return img_embeddings


class ViLTTextEmbedding(nn.Module):
    def __init__(
        self,
        random_init: bool = True,
        bert_model_name: str = "bert-base-uncased",
        hidden_size: Optional[int] = None,
        max_position_embeddings: Optional[int] = None,
        *args,
        **kwargs
    ):

        super().__init__()
        config = OmegaConf.create(
            {"bert_model_name": bert_model_name, "random_init": random_init}
        )
        if hidden_size is not None:
            config.hidden_size = hidden_size
        if max_position_embeddings is not None:
            config.max_position_embeddings = max_position_embeddings

        text_encoder = TransformerEncoder(config)
        self.text_embeddings = text_encoder.embeddings
        # the hidden_size param enables hidden_size overrides
        # if hidden_size is None, hidden_size is loaded
        # from the default hf config for the model
        # the actual size of the embeddings will always be in the encoder configs
        hidden_size = text_encoder.config.hidden_size
        self.token_type_embeddings = nn.Embedding(2, hidden_size)

    def forward(self, input_ids: Tensor, segment_ids: Tensor) -> Tensor:
        text_embedding = self.text_embeddings(input_ids, token_type_ids=segment_ids)
        # official vilt repo adds type embeddings twice, once in the bert embeddings
        # and a seperate time directly
        text_type_embed = self.token_type_embeddings(segment_ids)
        return text_embedding + text_type_embed


@registry.register_model("vilt")
class ViLT(BaseModel):
    @dataclass
    class Config(BaseModel.Config):
        name: str = "ViLT"
        text_embeddings: Any = MISSING
        image_encoder: Any = MISSING

    @classmethod
    def config_path(cls):
        return "configs/models/vilt/defaults.yaml"

    def build(self):
        self.text_embeddings = ViLTTextEmbedding(**self.config.text_embeddings)
        self.image_embeddings = ViLTImageEmbedding(**self.config.image_encoder.params)
        self.encoder = build_encoder(self.config.image_encoder)

        head_configs = self.config.get("heads", {})
        self.tasks = self.config.get("tasks", head_configs.keys())
        if isinstance(self.tasks, str):
            self.tasks = self.tasks.split(",")

        self.losses = nn.ModuleDict()
<<<<<<< HEAD
        self.heads_dict = HeadsDict.build_heads(head_configs, self.tasks, self.losses)
        self.modality_keys = self.modality_type = ["text", "image"]
=======
        self.heads_dict = build_heads_dict(head_configs, self.tasks, self.losses)
>>>>>>> 66c74e2e

    def init_losses(self):
        loss_configs = self.config.get("losses", {})
        for loss_name, loss_config in loss_configs.items():
            self.losses[loss_name] = MMFLoss(loss_config)

    def forward(self, sample_list: Dict[str, Tensor]) -> Dict[str, Tensor]:
        text_embedding = self.text_embeddings(
            sample_list["input_ids"], sample_list["segment_ids"]
        )
        image_embedding = self.image_embeddings(sample_list["image"])
        self.preprocess_sample(sample_list, image_embedding)

        # Feed through encoder
        embeddings = torch.cat([text_embedding, image_embedding], dim=1)
        attention_mask = self.get_attention_mask(
            sample_list, text_embedding, image_embedding
        )
        sequence, _ = self.encoder(embeddings, attention_mask=attention_mask)
        if sequence.dim() != 3:
            sequence = sequence.unsqueeze(1)

        outputs = self.heads_dict(sample_list["dataset_name"], sequence, sample_list)
        return outputs

    def preprocess_sample(
        self, sample_list: Dict[str, Tensor], image_embedding: Tensor
    ):
        head_names = self.heads_dict.head_names
        if isinstance(head_names, collections.abc.Mapping):
            head_names = head_names[sample_list.dataset_name]

        head_string = " ".join(head_names)
        prepare_itm = "itm" in head_string
        prepare_mlm = "mlm" in head_string

        if prepare_itm:
            sample_list["itm_labels"] = self._infer_itm_labels(sample_list)
        if prepare_mlm:
            sample_list["mlm_labels"] = self._infer_mlm_labels(
                sample_list, image_embedding.size()[:-1]
            )
            self._encode_mlm(sample_list, image_embedding)

    def get_optimizer_parameters(self, config):
        if hasattr(self.encoder, "get_optimizer_parameters"):
            params = self.encoder.get_optimizer_parameters(config)
        else:
            params = [{"params": self.encoder.parameters()}]
        params += get_bert_configured_parameters(self.text_embeddings)
        params += get_bert_configured_parameters(self.heads_dict)
        params += [{"params": self.image_embeddings.parameters()}]
        return params

    def get_attention_mask(
        self,
        sample_list: Dict[str, Tensor],
        text_embedding: Tensor,
        image_embedding: Tensor,
    ) -> Tensor:
        text_mask = getattr(sample_list, "input_mask", None)
        image_mask = getattr(sample_list, "image_mask", None)

        if text_mask is None and image_mask is None:
            return None

        if text_mask is None:
            text_mask = torch.ones(
                text_embedding.size()[:-1],
                dtype=text_embedding.dtype,
                device=text_embedding.device,
            )

        if image_mask is None:
            image_mask = torch.ones(
                image_embedding.size()[:-1],
                dtype=image_embedding.dtype,
                device=image_embedding.device,
            )

        attention_mask = torch.cat((text_mask, image_mask), dim=-1)
        return attention_mask

    def _infer_itm_labels(self, sample_list: Dict[str, Tensor]) -> Dict[str, Tensor]:
        input_ids = sample_list["input_ids"]
        itm_labels = {}
        if "is_correct" in sample_list:
            itm_labels["is_correct"] = sample_list["is_correct"]
        else:
            itm_labels["is_correct"] = torch.tensor(
                True, dtype=torch.long, device=input_ids.device
            )

        return itm_labels

    def _infer_mlm_labels(
        self, sample_list: Dict[str, Tensor], image_embeddings_size: Tuple[int, int]
    ):
        input_ids = sample_list["input_ids"]
        mlm_labels = {}
        current_text_idx = 0
        if "lm_label_ids" in sample_list:
            if sample_list["lm_label_ids"].dim() > 2:
                mlm_labels["text"] = sample_list["lm_label_ids"][:, current_text_idx]
                current_text_idx += 1
            else:
                mlm_labels["text"] = sample_list["lm_label_ids"]
        else:
            mlm_labels["text"] = torch.full(
                input_ids.size(),
                fill_value=-1,
                dtype=torch.long,
                device=input_ids.device,
            )
        mlm_labels["image"] = torch.full(
            image_embeddings_size,
            fill_value=-1,
            dtype=torch.long,
            device=input_ids.device,
        )
        mlm_labels["combined_labels"] = torch.cat(
            [mlm_labels["text"], mlm_labels["image"]], dim=-1
        )
        return mlm_labels

    def _encode_mlm(self, sample_list: Dict[str, Tensor], image_embedding: Tensor):
        assert "lm_label_ids" in sample_list

        input_ids = sample_list.get("input_ids_masked", sample_list.input_ids)
        segment_ids = sample_list.segment_ids
        text_embedding = self.text_embeddings(input_ids, segment_ids)

        embeddings = torch.cat([image_embedding, text_embedding], dim=1)
        attention_mask = self.get_attention_mask(
            sample_list, text_embedding, image_embedding
        )
        sequence, _ = self.encoder(embeddings, attention_mask=attention_mask)
        if sequence.dim() != 3:
            sequence = sequence.unsqueeze(1)

        sample_list.hs_masked_for_mlm = sequence<|MERGE_RESOLUTION|>--- conflicted
+++ resolved
@@ -139,12 +139,8 @@
             self.tasks = self.tasks.split(",")
 
         self.losses = nn.ModuleDict()
-<<<<<<< HEAD
-        self.heads_dict = HeadsDict.build_heads(head_configs, self.tasks, self.losses)
+        self.heads_dict = build_heads_dict(head_configs, self.tasks, self.losses)
         self.modality_keys = self.modality_type = ["text", "image"]
-=======
-        self.heads_dict = build_heads_dict(head_configs, self.tasks, self.losses)
->>>>>>> 66c74e2e
 
     def init_losses(self):
         loss_configs = self.config.get("losses", {})
