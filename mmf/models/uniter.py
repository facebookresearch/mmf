--- conflicted
+++ resolved
@@ -7,12 +7,8 @@
 import copy
 import logging
 import random
-<<<<<<< HEAD
 from dataclasses import asdict, dataclass, field
-from typing import Any, Dict, List, Optional, Union
-=======
 from typing import Any, Dict, List, Optional, Tuple, Union
->>>>>>> 7bf89f61
 
 import numpy as np
 import torch
