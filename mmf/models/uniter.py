--- conflicted
+++ resolved
@@ -18,14 +18,10 @@
 from transformers.modeling_bert import BertConfig, BertEmbeddings, BertModel, BertPooler
 
 
-<<<<<<< HEAD
 logger = logging.getLogger()
 
 
-class UniterImageEmbeddings(nn.Module):
-=======
 class UNITERImageEmbeddings(nn.Module):
->>>>>>> f7fc5903
     """
     Image Embeddings used by UNITER.
     Code modified from https://github.com/ChenRocks/UNITER/blob/master/model/model.py
@@ -233,19 +229,19 @@
     return {"losses": output, "scores": logits}
 
 
-class UniterForClassification(nn.Module):
+class UNITERForClassification(nn.Module):
     """ UNITER wrapper for classification
     """
 
     @dataclass
-    class Config(UniterModelBase.Config):
+    class Config(UNITERModelBase.Config):
         heads: Any = MISSING
         tasks: Any = MISSING
 
     def __init__(self, config):
         super().__init__()
         self.config = config
-        self.uniter = UniterModelBase(self.config)
+        self.uniter = UNITERModelBase(self.config)
 
         self.heads = nn.ModuleDict()
         head_configs = self.config.get("heads", {})
@@ -282,7 +278,6 @@
             processed_sample_list["image_feat"],
             processed_sample_list["img_pos_feat"],
             processed_sample_list["attention_mask"],
-            None,
             img_masks=processed_sample_list["image_mask"],
             output_hidden_states=False,
         )
@@ -296,12 +291,12 @@
         )
 
 
-class UniterForPretraining(nn.Module):
+class UNITERForPretraining(nn.Module):
     """ UNITER wrapper for pretraining
     """
 
     @dataclass
-    class Config(UniterModelBase.Config):
+    class Config(UNITERModelBase.Config):
         heads: Any = MISSING
         tasks: Any = MISSING
         mask_probability: float = 0
@@ -309,7 +304,7 @@
     def __init__(self, config):
         super().__init__()
         self.config = config
-        self.uniter = UniterModelBase(self.config)
+        self.uniter = UNITERModelBase(self.config)
 
         self.heads = nn.ModuleDict()
         head_configs = self.config.get("heads", {})
@@ -373,7 +368,6 @@
             processed_sample_list["image_feat"],
             processed_sample_list["img_pos_feat"],
             processed_sample_list["attention_mask"],
-            None,
             img_masks=processed_sample_list["image_mask"],
             output_hidden_states=False,
         )
