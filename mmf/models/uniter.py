--- conflicted
+++ resolved
@@ -3,25 +3,15 @@
 # Initial version was taken from https://github.com/ChenRocks/UNITER/
 # and adapted for MMF.
 
-<<<<<<< HEAD
 import collections
 import logging
 import random
-from dataclasses import asdict, dataclass, field
-from typing import Any
-=======
-from typing import Any, Optional
->>>>>>> cd5f75ef
+from typing import Any, Dict, List, Optional
 
 import torch
 from mmf.common.registry import registry
 from mmf.modules.losses import MMFLoss
 from mmf.utils.general import retry_n
-<<<<<<< HEAD
-from omegaconf import MISSING, OmegaConf
-from torch import nn
-from transformers.modeling_bert import BertConfig, BertEmbeddings, BertModel, BertPooler
-=======
 from omegaconf import OmegaConf
 from torch import Tensor, nn
 from transformers.modeling_bert import BertConfig, BertEmbeddings, BertModel
@@ -29,7 +19,6 @@
 
 NUM_RETRIES = 6
 EMPTY_CONFIG = OmegaConf.create({})
->>>>>>> cd5f75ef
 
 
 logger = logging.getLogger()
@@ -238,7 +227,12 @@
         return encoded_layers
 
 
-def _process_head_outputs(dataset_name, losses, sample_list, outputs):
+def _process_head_outputs(
+    dataset_name: str,
+    losses: Dict[str, Any],
+    sample_list: Dict[str, Tensor],
+    outputs: Dict[str, Tensor],
+) -> Dict[str, Tensor]:
     if isinstance(outputs, collections.MutableMapping) and "losses" in outputs:
         return outputs
 
@@ -252,22 +246,42 @@
 
 class UNITERForClassification(nn.Module):
     """ UNITER wrapper for classification
+
+    Example params:
+        head_configs = {"vqa2": {"type": "mlp", "num_labels": 3129}}
+        losses_configs = {"vqa2": "logit_bce"}
+        tasks = "vqa2"
     """
 
-    @dataclass
-    class Config(UNITERModelBase.Config):
-        heads: Any = MISSING
-        tasks: Any = MISSING
-
-    def __init__(self, config):
+    def __init__(
+        self,
+        head_configs: Dict,
+        loss_configs: Dict,
+        tasks: Any,
+        random_init: bool = False,
+        bert_model_name: str = "bert-base-uncased",
+        img_dim: int = 2048,
+        hidden_size: int = 768,
+        hidden_dropout_prob: float = 0,
+        text_embeddings: Any = EMPTY_CONFIG,
+        encoder: Any = EMPTY_CONFIG,
+        *args,
+        **kwargs,
+    ):
         super().__init__()
-        self.config = config
-        self.uniter = UNITERModelBase(self.config)
+        self.loss_configs = loss_configs
+        self.uniter = UNITERModelBase(
+            random_init=random_init,
+            bert_model_name=bert_model_name,
+            img_dim=img_dim,
+            hidden_size=hidden_size,
+            hidden_dropout_prob=hidden_dropout_prob,
+            text_embeddings=text_embeddings,
+            encoder=encoder,
+        )
 
         self.heads = nn.ModuleDict()
-        head_configs = self.config.get("heads", {})
-
-        self.tasks = self.config.tasks
+        self.tasks = tasks
         if isinstance(self.tasks, str):
             self.tasks = self.tasks.split(",")
 
@@ -281,18 +295,17 @@
 
     def init_losses(self):
         self.losses = nn.ModuleDict()
-        loss_configs = self.config.get("losses", {})
         for task in self.tasks:
-            if task not in loss_configs:
+            if task not in self.loss_configs:
                 logger.warning(
                     f"No loss defined for {task}. Head is expected "
                     + "to return dict with 'losses'"
                 )
                 continue
-            loss_config = loss_configs[task]
+            loss_config = self.loss_configs[task]
             self.losses[task] = MMFLoss(loss_config)
 
-    def forward(self, processed_sample_list):
+    def forward(self, processed_sample_list: Dict[str, Tensor]) -> Dict[str, Tensor]:
         sequence_output = self.uniter(
             processed_sample_list["input_ids"],
             processed_sample_list["position_ids"],
@@ -312,25 +325,52 @@
         )
 
 
+DEFAULT_PRETRAINING_HEAD_CONFIGS = {
+    "mlm": {"type": "mlm"},
+    "itm": {"type": "itm"},
+    "mrc": {"type": "mrc"},
+    "mrfr": {"type": "mrfr"},
+    "wra": {"type": "wra"},
+}
+DEFAULT_PRETRAINING_TASKS = "mlm,itm,mrc,mrfr,wra"
+
+
 class UNITERForPretraining(nn.Module):
     """ UNITER wrapper for pretraining
     """
 
-    @dataclass
-    class Config(UNITERModelBase.Config):
-        heads: Any = MISSING
-        tasks: Any = MISSING
-        mask_probability: float = 0
-
-    def __init__(self, config):
+    def __init__(
+        self,
+        head_configs: Dict = DEFAULT_PRETRAINING_HEAD_CONFIGS,
+        loss_configs: Dict = {},
+        tasks: Any = DEFAULT_PRETRAINING_TASKS,
+        mask_probability: float = 0,
+        random_init: bool = False,
+        bert_model_name: str = "bert-base-uncased",
+        img_dim: int = 2048,
+        hidden_size: int = 768,
+        hidden_dropout_prob: float = 0,
+        text_embeddings: Any = EMPTY_CONFIG,
+        encoder: Any = EMPTY_CONFIG,
+        *args,
+        **kwargs,
+    ):
         super().__init__()
-        self.config = config
-        self.uniter = UNITERModelBase(self.config)
+        self.loss_configs = loss_configs
+        self.mask_probability = mask_probability
+        self.uniter = UNITERModelBase(
+            random_init=random_init,
+            bert_model_name=bert_model_name,
+            img_dim=img_dim,
+            hidden_size=hidden_size,
+            hidden_dropout_prob=hidden_dropout_prob,
+            text_embeddings=text_embeddings,
+            encoder=encoder,
+        )
 
         self.heads = nn.ModuleDict()
-        head_configs = self.config.get("heads", {})
-
-        self.tasks = self.config.tasks
+
+        self.tasks = tasks
         if isinstance(self.tasks, str):
             self.tasks = self.tasks.split(",")
 
@@ -349,18 +389,17 @@
 
     def init_losses(self):
         self.losses = nn.ModuleDict()
-        loss_configs = self.config.get("losses", {})
         for task in self.tasks:
-            if task not in loss_configs:
+            if task not in self.loss_configs:
                 logger.warning(
                     f"No loss defined for {task}. Head is expected "
                     + "to return dict with 'losses'"
                 )
                 continue
-            loss_config = loss_configs[task]
+            loss_config = self.loss_configs[task]
             self.losses[task] = MMFLoss(loss_config)
 
-    def forward(self, processed_sample_list):
+    def forward(self, processed_sample_list: Dict[str, Tensor]) -> Dict[str, Tensor]:
         assert "is_correct" in processed_sample_list, (
             "UNITER pretraining requires mismatched captions for Image-Text-Matching."
             + " Please add 'false_caption': true under dataset_config in your "
@@ -401,7 +440,9 @@
             dataset_name, self.losses, processed_sample_list, outputs
         )
 
-    def _process_sample_list_for_pretraining(self, processed_sample_list):
+    def _process_sample_list_for_pretraining(
+        self, processed_sample_list: Dict[str, Tensor]
+    ):
         task = processed_sample_list["task"]
         if task == "mrc" or task == "mrfr":
             self._add_image_feat_masked(processed_sample_list)
@@ -415,13 +456,12 @@
         if not task == "itm" and not task == "wra":
             self._remove_mismatched_captions(processed_sample_list)
 
-    def _add_image_feat_masked(self, processed_sample_list):
-        mask_prob = self.config.get("mask_probability", 0)
+    def _add_image_feat_masked(self, processed_sample_list: Dict[str, Tensor]):
         img_feat_masked = torch.clone(processed_sample_list["image_feat"])
         num_feat = img_feat_masked.size(1)
 
         img_masks = [
-            self._get_img_mask(mask_prob, num_feat)
+            self._get_img_mask(self.mask_probability, num_feat)
             for _ in range(img_feat_masked.size(0))
         ]
         img_masks = torch.tensor(img_masks).bool().to(img_feat_masked.device)
@@ -431,14 +471,14 @@
         )
         processed_sample_list["image_mask"] = img_masks
 
-    def _get_img_mask(self, mask_prob, num_bb):
+    def _get_img_mask(self, mask_prob: float, num_bb: int) -> Tensor:
         img_mask = [random.random() < mask_prob for _ in range(num_bb)]
         if not any(img_mask):
             # at least mask 1
             img_mask[random.choice(range(num_bb))] = True
         return img_mask
 
-    def _preprocess_mlm(self, processed_sample_list):
+    def _preprocess_mlm(self, processed_sample_list: Dict[str, Tensor]):
         assert "lm_label_ids" in processed_sample_list
         assert "input_ids_masked" in processed_sample_list
 
@@ -457,13 +497,13 @@
         processed_sample_list["mlm_labels"] = mlm_labels
         processed_sample_list["input_ids"] = processed_sample_list["input_ids_masked"]
 
-    def _preprocess_itm(self, processed_sample_list):
+    def _preprocess_itm(self, processed_sample_list: Dict[str, Tensor]):
         assert "is_correct" in processed_sample_list
 
         itm_labels = {"is_correct": processed_sample_list["is_correct"]}
         processed_sample_list["itm_labels"] = itm_labels
 
-    def _preprocess_mrc(self, processed_sample_list):
+    def _preprocess_mrc(self, processed_sample_list: Dict[str, Tensor]):
         assert "cls_prob" in processed_sample_list
         assert "image_mask" in processed_sample_list
         assert "image_feat_masked" in processed_sample_list
@@ -485,7 +525,7 @@
         processed_sample_list[mrc_mask_key] = concat_mask
         processed_sample_list["image_feat"] = processed_sample_list["image_feat_masked"]
 
-    def _preprocess_mrfr(self, processed_sample_list):
+    def _preprocess_mrfr(self, processed_sample_list: Dict[str, Tensor]):
         assert "image_mask" in processed_sample_list
         assert "image_feat_masked" in processed_sample_list
 
@@ -507,7 +547,7 @@
         processed_sample_list[mrfr_mask_key] = concat_mask
         processed_sample_list["image_feat"] = processed_sample_list["image_feat_masked"]
 
-    def _preprocess_wra(self, processed_sample_list):
+    def _preprocess_wra(self, processed_sample_list: Dict[str, Tensor]):
         assert "is_correct" in processed_sample_list
 
         ot_inputs_key = self.heads["wra"].config.ot_inputs_key
@@ -516,7 +556,7 @@
         txt_lens = [i.size(0) for i in processed_sample_list["input_ids"]]
         num_bbs = [f.size(0) for f in processed_sample_list["image_feat"]]
 
-        def _compute_pad(lens):
+        def _compute_pad(lens: List[int]):
             max_len = max(lens)
             pad = torch.zeros(len(lens), max_len)
             for i, l in enumerate(lens):
@@ -532,7 +572,7 @@
         processed_sample_list[ot_inputs_key] = ot_inputs
         processed_sample_list[wra_label_key] = processed_sample_list["is_correct"]
 
-    def _remove_mismatched_captions(self, processed_sample_list):
+    def _remove_mismatched_captions(self, processed_sample_list: Dict[str, Tensor]):
         assert "is_correct" in processed_sample_list
 
         pos_pairs = processed_sample_list["is_correct"].ne(0)
