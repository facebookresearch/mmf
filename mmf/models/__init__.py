--- conflicted
+++ resolved
@@ -46,9 +46,6 @@
     "UnimodalText",
     "AlbefVitEncoder",
     "ViLT",
-<<<<<<< HEAD
+    "UNITER",
     "VinVL",
-=======
-    "UNITER",
->>>>>>> 0188a276
 ]