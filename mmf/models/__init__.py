--- conflicted
+++ resolved
@@ -16,12 +16,9 @@
 from .top_down_bottom_up import TopDownBottomUp
 from .unimodal import UnimodalBase, UnimodalText, UnimodalModal
 from .vilbert import ViLBERT
-<<<<<<< HEAD
+from .visual_bert import VisualBERT
 from .albef.vit import AlbefVitEncoder
 from .vilt import ViLT
-=======
-from .visual_bert import VisualBERT
->>>>>>> 1d0b6084
 
 
 __all__ = [
