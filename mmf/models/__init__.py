# Copyright (c) Facebook, Inc. and its affiliates.
# isort:skip_file

from .albef.vit import AlbefVitEncoder
from .ban import BAN
from .base_model import BaseModel
from .butd import BUTD
from .cnn_lstm import CNNLSTM
from .fusions import FusionBase, ConcatBERT, ConcatBoW, LateFusion
from .lorra import LoRRA
from .m4c import M4C
from .m4c_captioner import M4CCaptioner
from .mmbt import MMBT, MMBTForClassification, MMBTForPreTraining
from .mmf_transformer import MMFTransformer
from .pythia import Pythia
from .top_down_bottom_up import TopDownBottomUp
from .unimodal import UnimodalBase, UnimodalText, UnimodalModal
from .uniter import UNITER
from .vilbert import ViLBERT
from .vilt import ViLT
from .vinvl import VinVL
from .visual_bert import VisualBERT

__all__ = [
    "TopDownBottomUp",
    "Pythia",
    "LoRRA",
    "BAN",
    "BaseModel",
    "BUTD",
    "MMBTForClassification",
    "MMBTForPreTraining",
    "FusionBase",
    "ConcatBoW",
    "ConcatBERT",
    "LateFusion",
    "CNNLSTM",
    "M4C",
    "M4CCaptioner",
    "MMBT",
    "MMFTransformer",
    "VisualBERT",
    "ViLBERT",
    "UnimodalBase",
    "UnimodalModal",
    "UnimodalText",
    "AlbefVitEncoder",
    "ViLT",
<<<<<<< HEAD
    "VinVL",
=======
    "UNITER",
>>>>>>> 2e1b8cb2
]<|MERGE_RESOLUTION|>--- conflicted
+++ resolved
@@ -46,9 +46,6 @@
     "UnimodalText",
     "AlbefVitEncoder",
     "ViLT",
-<<<<<<< HEAD
+    "UNITER",
     "VinVL",
-=======
-    "UNITER",
->>>>>>> 2e1b8cb2
 ]