--- conflicted
+++ resolved
@@ -382,8 +382,7 @@
             contrastive_labels,
             position_ids,
         )
-<<<<<<< HEAD
-        losses = {**mlm_result["losses"], **contrastive_loss_result}
+        losses = {**mlm_result, **contrastive_loss_result}
         return {"losses": losses}
 
 
@@ -482,20 +481,22 @@
     def _get_attention_mask(
         self, image_feat: Tensor, image_info: Dict[str, Tensor], input_mask: Tensor
     ) -> Tensor:
-        image_dim = getattr(image_info, "max_features", image_feat.size(-2))
-
-        image_mask = torch.arange(image_feat.size(-2), device=image_feat.device).expand(
-            image_feat.size()[:-1]
-        )
-        if len(image_dim.size()) < len(image_mask.size()):
-            image_dim = image_dim.unsqueeze(-1)
-            assert len(image_dim.size()) == len(image_mask.size())
-        image_mask = image_mask < image_dim
-        image_mask = image_mask.long()
+        # image_dim = (bs,)
+        # with the number of features per image in the batch as an int
+        image_dim = image_info.get("max_features")
+        if image_dim is None:
+            image_mask = torch.ones(
+                (image_feat.size(0), image_feat.size(1)), device=image_feat.device
+            ).long()
+        else:
+            image_mask = torch.arange(
+                image_feat.size(-2), device=image_feat.device
+            ).expand(image_feat.size()[:-1])
+            if len(image_dim.size()) < len(image_mask.size()):
+                image_dim = image_dim.unsqueeze(-1)
+                assert len(image_dim.size()) == len(image_mask.size())
+            image_mask = image_mask < image_dim
+            image_mask = image_mask.long()
 
         attention_mask = torch.cat((input_mask, image_mask), dim=-1)
-        return attention_mask
-=======
-        losses = {**mlm_result, **contrastive_loss_result}
-        return {"losses": losses}
->>>>>>> 0188a276
+        return attention_mask