--- conflicted
+++ resolved
@@ -9,14 +9,10 @@
 from typing import Dict, Optional, Tuple
 
 import torch
-<<<<<<< HEAD
 from mmf.common.sample import SampleList
 from mmf.models.transformers.heads.mlm import MLM
 from mmf.models.transformers.heads.mlp import MLP
 from mmf.utils.general import retry_n
-from omegaconf import OmegaConf
-=======
->>>>>>> a328471a
 from torch import Tensor, nn
 from transformers.modeling_bert import (
     BertEmbeddings,
@@ -99,29 +95,7 @@
             output_hidden_states=True,
         )
         layers = namedtuple("TransformerOutput", ["final_layer", "hidden_layers"])
-<<<<<<< HEAD
         return layers(encoder_outputs[0], encoder_outputs[1])
-
-    def _get_head_mask(self, head_mask):
-        if head_mask is not None:
-            if head_mask.dim() == 1:
-                head_mask = (
-                    head_mask.unsqueeze(0).unsqueeze(0).unsqueeze(-1).unsqueeze(-1)
-                )
-                head_mask = head_mask.expand(
-                    self.config.num_hidden_layers, -1, -1, -1, -1
-                )
-            elif head_mask.dim() == 2:
-                head_mask = (
-                    head_mask.unsqueeze(1).unsqueeze(-1).unsqueeze(-1)
-                )  # We can specify head_mask for each layer
-            # switch to float if needed + fp16 compatibility
-            head_mask = head_mask.to(
-                dtype=next(self.parameters()).dtype
-            )  # switch to fload if need + fp16 compatibility
-        else:
-            head_mask = [None] * self.config.num_hidden_layers
-        return head_mask
 
 
 class VinVLForClassification(nn.Module):
@@ -170,7 +144,6 @@
         attention_mask: Tensor,
         img_feats: Tensor,
         position_ids: Optional[Tensor] = None,
-        head_mask: Optional[Tensor] = None,
         labels: Optional[Tensor] = None,
     ) -> Dict[str, Tensor]:
         sequence_output = self.bert(
@@ -179,7 +152,6 @@
             position_ids=position_ids,
             token_type_ids=token_type_ids,
             attention_mask=attention_mask,
-            head_mask=head_mask,
         ).final_layer
         logits = self.classifier(sequence_output)["scores"]
         result = {"scores": logits}
@@ -197,7 +169,7 @@
         0 for a match,
         1 for a corrupt caption,
         2 for corrupt image labels
-    VinVL trains with object detection labels concatanated with the input text.
+    VinVL trains with object detection labels concatenated with the input text.
     """
 
     def __init__(
@@ -249,7 +221,6 @@
         attention_mask: Tensor,
         img_feats: Tensor,
         position_ids: Optional[Tensor] = None,
-        head_mask: Optional[Tensor] = None,
     ) -> Dict[str, Tensor]:
 
         hidden_layers = self.bert(
@@ -258,7 +229,6 @@
             position_ids=position_ids,
             token_type_ids=token_type_ids,
             attention_mask=attention_mask,
-            head_mask=head_mask,
         ).final_layer
 
         mlm_labels = {}
@@ -293,9 +263,11 @@
             position_ids=position_ids,
             token_type_ids=token_type_ids,
             attention_mask=attention_mask,
-            head_mask=head_mask,
         ).final_layer
         logits = self.contrast_head(final_layer)["scores"]
+        # contrastive 3-way loss has 3 classes,
+        # 0 for a match, 1, 2 for a corrupt caption/image
+        # labels respectively
         loss = self.ce_loss(
             logits.contiguous().view(-1, 3),
             contrastive_labels.contiguous().view(-1),
@@ -314,7 +286,6 @@
         attention_mask_corrupt: Tensor,
         img_feats: Tensor,
         position_ids: Optional[Tensor] = None,
-        head_mask: Optional[Tensor] = None,
     ) -> Dict[str, Tensor]:
 
         mlm_result = self.mlm_forward(
@@ -324,7 +295,6 @@
             attention_mask,
             img_feats,
             position_ids,
-            head_mask,
         )
 
         contrastive_loss_result = self.contrastive_forward(
@@ -334,10 +304,6 @@
             img_feats,
             contrastive_labels,
             position_ids,
-            head_mask,
         )
         losses = {**mlm_result["losses"], **contrastive_loss_result}
-        return {"losses": losses}
-=======
-        return layers(encoder_outputs[0], encoder_outputs[1])
->>>>>>> a328471a
+        return {"losses": losses}