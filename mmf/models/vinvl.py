--- conflicted
+++ resolved
@@ -19,10 +19,11 @@
     BertEmbeddings,
     BertEncoder,
     BertPreTrainedModel,
-    BertConfig,
 )
 
 logger = logging.getLogger(__name__)
+
+NUM_RETRIES = 6
 
 
 class VinVLBase(BertPreTrainedModel):
@@ -102,9 +103,37 @@
             extended_attention_mask,
             output_hidden_states=True,
         )
-<<<<<<< HEAD
-        layers = namedtuple("TransformerOutput", ["final_layer", "hidden_layers"])
+        layers = namedtuple("TransformerOutput", ["last_hidden_state", "hidden_layers"])
         return layers(encoder_outputs[0], encoder_outputs[1])
+
+
+def build_vinvl_base(
+    bert_model_name: str = "bert-base-uncased",
+    img_feature_dim: int = 2054,
+    use_img_layernorm: bool = True,
+    img_layer_norm_eps: float = 1e-12,
+    random_init: bool = True,
+) -> VinVLBase:
+    bert_config = retry_n(
+        NUM_RETRIES,
+        BertConfig.from_pretrained,
+        bert_model_name,
+    )
+    # augment hf BertConfig for vinvl BertImgModel config
+    bert_config.img_feature_dim = img_feature_dim
+    bert_config.use_img_layernorm = use_img_layernorm
+    bert_config.img_layer_norm_eps = img_layer_norm_eps
+
+    if random_init:
+        bert = VinVLBase(bert_config)
+    else:
+        bert = retry_n(
+            NUM_RETRIES,
+            VinVLBase.from_pretrained,
+            bert_model_name,
+            config=bert_config,
+        )
+    return bert
 
 
 class VinVLForClassification(nn.Module):
@@ -122,27 +151,46 @@
         *args,
         **kwargs,
     ):
+        """VinVL model constructor for classification.
+        MLP head is configurable through Dict type.
+        Consult the MLP head class for the config options.
+
+        Args:
+            mlp_config (Optional[Dict], optional):
+                Classifier MLP head config.
+                Defaults to {"num_layers": 0}.
+            loss_config (Optional[Dict], optional):
+                nn.CrossEntropyLoss params dict.
+                Defaults to {}.
+            random_init (bool, optional):
+                Flag to load VinVL bert weights from random_init.
+                Defaults to False.
+            bert_model_name (str, optional):
+                Name for base bert model.
+                Used for VinVL base configs and weights.
+                Defaults to "bert-base-uncased".
+            img_feature_dim (int, optional):
+                The size of the VinVL image feature inputs.
+                Defaults to 2054.
+            use_img_layernorm (bool, optional):
+                Flag to use layernorm on image encoding.
+                Defaults to True.
+            img_layer_norm_eps (float, optional):
+                Image layernorm epsilon. Defaults to 1e-12.
+        """
         super().__init__()
-        bert_config = BertConfig.from_pretrained(bert_model_name)
-        # augment hf BertConfig for vinvl BertImgModel config
-        bert_config.img_feature_dim = img_feature_dim
-        bert_config.use_img_layernorm = use_img_layernorm
-        bert_config.img_layer_norm_eps = img_layer_norm_eps
-
-        if random_init:
-            self.bert = BertImgModel(bert_config)
-        else:
-            self.bert = retry_n(
-                NUM_RETRIES,
-                BertImgModel.from_pretrained,
-                bert_model_name,
-                config=bert_config,
-            )
-
         if mlp_config is None:
             mlp_config = {"num_layers": 0}
         if loss_config is None:
             loss_config = {}
+
+        self.bert = build_vinvl_base(
+            bert_model_name=bert_model_name,
+            img_feature_dim=img_feature_dim,
+            use_img_layernorm=use_img_layernorm,
+            img_layer_norm_eps=img_layer_norm_eps,
+            random_init=random_init,
+        )
         self.classifier = MLP(config=mlp_config)
         self.ce_loss = nn.CrossEntropyLoss(**loss_config)
 
@@ -161,7 +209,7 @@
             position_ids=position_ids,
             token_type_ids=token_type_ids,
             attention_mask=attention_mask,
-        ).final_layer
+        ).last_hidden_state
         logits = self.classifier(sequence_output)["scores"]
         result = {"scores": logits}
 
@@ -193,31 +241,46 @@
         *args,
         **kwargs,
     ):
+        """VinVL model constructor for pretraining.
+        MLM and Contrastive Loss heads are configurable through Dict types.
+        Consult MLM and MLP head classes for their config options.
+
+        Args:
+            mlm_config (Optional[Dict], optional):
+                Config object for MLM head.
+                Defaults to {} which uses the default MLM configs.
+            contrast_config (Optional[Dict], optional):
+                Config object for MLP head for 3-way contrastive loss.
+                Defaults to {"num_layers": 0, "num_labels": 3}
+            random_init (bool, optional):
+                Flag to load VinVL bert weights from random_init.
+                Defaults to False.
+            bert_model_name (str, optional):
+                Name for base bert model.
+                Used for VinVL base configs and weights.
+                Defaults to "bert-base-uncased".
+            img_feature_dim (int, optional):
+                The size of the VinVL image feature inputs.
+                Defaults to 2054.
+            use_img_layernorm (bool, optional):
+                Flag to use layernorm on image encoding.
+                Defaults to True.
+            img_layer_norm_eps (float, optional):
+                Image layernorm epsilon. Defaults to 1e-12.
+        """
         super().__init__()
-        bert_config = retry_n(
-            NUM_RETRIES,
-            BertConfig.from_pretrained,
-            bert_model_name,
-        )
-        # augment hf BertConfig for vinvl BertImgModel config
-        bert_config.img_feature_dim = img_feature_dim
-        bert_config.use_img_layernorm = use_img_layernorm
-        bert_config.img_layer_norm_eps = img_layer_norm_eps
-
-        if random_init:
-            self.bert = BertImgModel(bert_config)
-        else:
-            self.bert = retry_n(
-                NUM_RETRIES,
-                BertImgModel.from_pretrained,
-                bert_model_name,
-                config=bert_config,
-            )
-
         if mlm_config is None:
             mlm_config = {}
         if contrast_config is None:
             contrast_config = {"num_layers": 0, "num_labels": 3}
+
+        self.bert = build_vinvl_base(
+            bert_model_name=bert_model_name,
+            img_feature_dim=img_feature_dim,
+            use_img_layernorm=use_img_layernorm,
+            img_layer_norm_eps=img_layer_norm_eps,
+            random_init=random_init,
+        )
         self.mlm_head = MLM(config=mlm_config)
         self.ce_loss = nn.CrossEntropyLoss()
         self.contrast_head = MLP(config=contrast_config)
@@ -238,7 +301,7 @@
             position_ids=position_ids,
             token_type_ids=token_type_ids,
             attention_mask=attention_mask,
-        ).final_layer
+        ).last_hidden_state
 
         mlm_labels = {}
         mlm_labels["text"] = lm_label_ids
@@ -253,7 +316,9 @@
         )
 
         processed_sample_list = SampleList({"mlm_labels": mlm_labels})
-        return self.mlm_head(hidden_layers, processed_sample_list=processed_sample_list)
+        return self.mlm_head(
+            hidden_layers, processed_sample_list=processed_sample_list
+        )["losses"]
 
     def contrastive_forward(
         self,
@@ -263,17 +328,16 @@
         img_feats: Tensor,
         contrastive_labels: Tensor,
         position_ids: Optional[Tensor] = None,
-        head_mask: Optional[Tensor] = None,
     ) -> Dict[str, Tensor]:
 
-        final_layer = self.bert(
+        last_hidden_state = self.bert(
             input_ids,
             img_feats=img_feats,
             position_ids=position_ids,
             token_type_ids=token_type_ids,
             attention_mask=attention_mask,
-        ).final_layer
-        logits = self.contrast_head(final_layer)["scores"]
+        ).last_hidden_state
+        logits = self.contrast_head(last_hidden_state)["scores"]
         # contrastive 3-way loss has 3 classes,
         # 0 for a match, 1, 2 for a corrupt caption/image
         # labels respectively
@@ -281,7 +345,7 @@
             logits.contiguous().view(-1, 3),
             contrastive_labels.contiguous().view(-1),
         )
-        return {"vinvl_three_way_contrastive": loss}
+        return {"vinvl_three_way_contrastive_loss": loss}
 
     def forward(
         self,
@@ -314,9 +378,5 @@
             contrastive_labels,
             position_ids,
         )
-        losses = {**mlm_result["losses"], **contrastive_loss_result}
-        return {"losses": losses}
-=======
-        layers = namedtuple("TransformerOutput", ["last_hidden_state", "hidden_layers"])
-        return layers(encoder_outputs[0], encoder_outputs[1])
->>>>>>> e4720b96
+        losses = {**mlm_result, **contrastive_loss_result}
+        return {"losses": losses}