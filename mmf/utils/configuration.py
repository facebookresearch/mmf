# Copyright (c) Facebook, Inc. and its affiliates.
import collections
import json
import logging
import os
import warnings
from ast import literal_eval
from typing import List

import torch
from mmf.common.registry import registry
from mmf.utils.env import import_user_module
from mmf.utils.file_io import PathManager
from mmf.utils.general import get_absolute_path, get_mmf_root
from omegaconf import DictConfig, OmegaConf, errors as OCErrors


logger = logging.getLogger(__name__)


def load_yaml(f):
    # Convert to absolute path for loading includes
    abs_f = get_absolute_path(f)

    try:
        mapping = OmegaConf.load(abs_f)
        f = abs_f
    except FileNotFoundError as e:
        # Check if this file might be relative to root?
        # TODO: Later test if this can be removed
        relative = os.path.abspath(os.path.join(get_mmf_root(), f))
        if not PathManager.isfile(relative):
            raise e
        else:
            f = relative
            mapping = OmegaConf.load(f)

    if mapping is None:
        mapping = OmegaConf.create()

    includes = mapping.get("includes", [])

    if not isinstance(includes, collections.abc.Sequence):
        raise AttributeError(
            "Includes must be a list, {} provided".format(type(includes))
        )

    include_mapping = OmegaConf.create()

    mmf_root_dir = get_mmf_root()

    for include in includes:
        original_include_path = include
        include = os.path.join(mmf_root_dir, include)

        # If path doesn't exist relative to MMF root, try relative to current file
        if not PathManager.exists(include):
            include = os.path.join(os.path.dirname(f), original_include_path)

        current_include_mapping = load_yaml(include)
        include_mapping = OmegaConf.merge(include_mapping, current_include_mapping)

    mapping.pop("includes", None)

    mapping = OmegaConf.merge(include_mapping, mapping)

    return mapping


def get_default_config_path():
    directory = os.path.dirname(os.path.abspath(__file__))
    configs_dir = os.path.join(directory, "..", "configs")

    # Check for fb defaults
    fb_defaults = os.path.join(configs_dir, "fb_defaults.yaml")
    if PathManager.exists(fb_defaults):
        return fb_defaults
    else:
        return os.path.join(configs_dir, "defaults.yaml")


def load_yaml_with_defaults(f):
    default_config = get_default_config_path()
    return OmegaConf.merge(load_yaml(default_config), load_yaml(f))


def get_zoo_config(
    key, variation="defaults", zoo_config_path=None, zoo_type="datasets"
):
    version = None
    resources = None
    if zoo_config_path is None:
        zoo_config_path = os.path.join("configs", "zoo", f"{zoo_type}.yaml")
    zoo = load_yaml(zoo_config_path)

    # Set struct on zoo so that unidentified access is not allowed
    OmegaConf.set_struct(zoo, True)

    try:
        item = OmegaConf.select(zoo, key)
    except Exception:
        # Key wasn't present or something else happened, return None, None
        return version, resources

    if not item:
        return version, resources

    if variation not in item:
        # If variation is not present, then key value should
        # be directly returned if "defaults" was selected as the variation
        assert (
            variation == "defaults"
        ), f"'{variation}' variation not present in zoo config"
        return _get_version_and_resources(item)
    elif "resources" in item:
        # Case where full key is directly passed
        return _get_version_and_resources(item)
    else:
        return _get_version_and_resources(item[variation])


def _get_version_and_resources(item):
    assert "version" in item, "'version' key should be present in zoo config {}".format(
        item._get_full_key("")
    )
    assert (
        "resources" in item
    ), "'resources' key should be present in zoo config {}".format(
        item._get_full_key("")
    )

    return item.version, item.resources


def get_global_config(key=None):
    config = registry.get("config")
    if config is None:
        configuration = Configuration()
        config = configuration.get_config()
        registry.register("config", config)

    if key:
        config = OmegaConf.select(config, key)

    return config


def get_mmf_cache_dir():
    config = get_global_config()
    cache_dir = config.env.cache_dir
    # If cache_dir path exists do not join to mmf root
    if not os.path.exists(cache_dir):
        cache_dir = os.path.join(get_mmf_root(), cache_dir)
    return cache_dir


def get_mmf_env(key=None):
    config = get_global_config()
    if key:
        return OmegaConf.select(config.env, key)
    else:
        return config.env


def _merge_with_dotlist(
    config: DictConfig,
    opts: List[str],
    skip_missing: bool = False,
    log_info: bool = True,
):
    # TODO: To remove technical debt, a possible solution is to use
    # struct mode to update with dotlist OmegaConf node. Look into this
    # in next iteration
    # TODO: Simplify this function
    if opts is None:
        opts = []

    if len(opts) == 0:
        return config

    # Support equal e.g. model=visual_bert for better future hydra support
    has_equal = opts[0].find("=") != -1
    if has_equal:
        opt_values = [opt.split("=", maxsplit=1) for opt in opts]
        if not all(len(opt) == 2 for opt in opt_values):
            for opt in opt_values:
                assert len(opt) == 2, f"{opt} has no value"
    else:
        assert len(opts) % 2 == 0, "Number of opts should be multiple of 2"
        opt_values = zip(opts[0::2], opts[1::2])

    for opt, value in opt_values:
        if opt == "dataset":
            opt = "datasets"

        splits = opt.split(".")
        current = config
        for idx, field in enumerate(splits):
            array_index = -1
            if field.find("[") != -1 and field.find("]") != -1:
                stripped_field = field[: field.find("[")]
                array_index = int(field[field.find("[") + 1 : field.find("]")])
            else:
                stripped_field = field
            if stripped_field not in current:
                if skip_missing is True:
                    break
                raise AttributeError(
                    "While updating configuration"
                    " option {} is missing from"
                    " configuration at field {}".format(opt, stripped_field)
                )
            if isinstance(current[stripped_field], collections.abc.Mapping):
                current = current[stripped_field]
            elif (
                isinstance(current[stripped_field], collections.abc.Sequence)
                and array_index != -1
            ):
                try:
                    current_value = current[stripped_field][array_index]
                except OCErrors.ConfigIndexError:
                    if skip_missing:
                        break
                    raise

                # Case where array element to be updated is last element
                if (
                    not isinstance(
                        current_value,
                        (collections.abc.Mapping, collections.abc.Sequence),
                    )
                    or idx == len(splits) - 1
                ):
                    if log_info:
                        logger.info(f"Overriding option {opt} to {value}")
                    current[stripped_field][array_index] = _decode_value(value)
                else:
                    # Otherwise move on down the chain
                    current = current_value
            else:
                if idx == len(splits) - 1:
                    if log_info:
                        logger.info(f"Overriding option {opt} to {value}")
                    current[stripped_field] = _decode_value(value)
                else:
                    if skip_missing:
                        break

                    raise AttributeError(
                        "While updating configuration",
                        "option {} is not present "
                        "after field {}".format(opt, stripped_field),
                    )

    return config


def _decode_value(value):
    # https://github.com/rbgirshick/yacs/blob/master/yacs/config.py#L400
    if not isinstance(value, str):
        return value

    if value == "None":
        value = None

    try:
        value = literal_eval(value)
    except ValueError:
        pass
    except SyntaxError:
        pass
    return value


def resolve_cache_dir(env_variable="MMF_CACHE_DIR", default="mmf"):
    # Some of this follow what "transformers" does for there cache resolving
    try:
        from torch.hub import _get_torch_home

        torch_cache_home = _get_torch_home()
    except ImportError:
        torch_cache_home = os.path.expanduser(
            os.getenv(
                "TORCH_HOME",
                os.path.join(os.getenv("XDG_CACHE_HOME", "~/.cache"), "torch"),
            )
        )
    default_cache_path = os.path.join(torch_cache_home, default)

    cache_path = os.getenv(env_variable, default_cache_path)

    if not PathManager.exists(cache_path):
        try:
            PathManager.mkdirs(cache_path)
        except PermissionError:
            cache_path = os.path.join(get_mmf_root(), ".mmf_cache")
            PathManager.mkdirs(cache_path)

    return cache_path


def resolve_dir(env_variable, default="data"):
    default_dir = os.path.join(resolve_cache_dir(), default)
    dir_path = os.getenv(env_variable, default_dir)

    if not PathManager.exists(dir_path):
        PathManager.mkdirs(dir_path)

    return dir_path


class Configuration:
    def __init__(self, args=None, default_only=False):
        self.config = {}

        if not args:
            import argparse

            args = argparse.Namespace(opts=[])
            default_only = True

        self.args = args
        self._register_resolvers()

        self._default_config = self._build_default_config()

        # Initially, silently add opts so that some of the overrides for the defaults
        # from command line required for setup can be honored
        self._default_config = _merge_with_dotlist(
            self._default_config, args.opts, skip_missing=True, log_info=False
        )
        # Register the config and configuration for setup
        registry.register("config", self._default_config)
        registry.register("configuration", self)

        if default_only:
            other_configs = {}
        else:
            other_configs = self._build_other_configs()

        self.config = OmegaConf.merge(self._default_config, other_configs)

        self.config = _merge_with_dotlist(self.config, args.opts)
        self._update_specific(self.config)
        self.upgrade(self.config)
        # Resolve the config here itself after full creation so that spawned workers
        # don't face any issues
        self.config = OmegaConf.create(
            OmegaConf.to_container(self.config, resolve=True)
        )

        # Update the registry with final config
        registry.register("config", self.config)

    def _build_default_config(self):
        self.default_config_path = get_default_config_path()
        default_config = load_yaml(self.default_config_path)
        return default_config

    def _build_other_configs(self):
        opts_config = self._build_opt_list(self.args.opts)
        user_config = self._build_user_config(opts_config)

        self._opts_config = opts_config
        self._user_config = user_config

        self.import_user_dir()

        model_config = self._build_model_config(opts_config)
        dataset_config = self._build_dataset_config(opts_config)
        args_overrides = self._build_demjson_config(self.args.config_override)
        other_configs = OmegaConf.merge(
            model_config, dataset_config, user_config, args_overrides
        )

        return other_configs

    def _build_opt_list(self, opts):
        opts_dot_list = self._convert_to_dot_list(opts)
        return OmegaConf.from_dotlist(opts_dot_list)

    def _build_user_config(self, opts):
        user_config = {}

        # Update user_config with opts if passed
        self.config_path = opts.config
        if self.config_path is not None:
            user_config = load_yaml(self.config_path)

        return user_config

    def import_user_dir(self):
        # Try user_dir options in order of MMF configuration hierarchy
        # First try the default one, which can be set via environment as well
        user_dir = self._default_config.env.user_dir

        # Now, check user's config
        user_config_user_dir = self._user_config.get("env", {}).get("user_dir", None)

        if user_config_user_dir:
            user_dir = user_config_user_dir

        # Finally, check opts
        opts_user_dir = self._opts_config.get("env", {}).get("user_dir", None)
        if opts_user_dir:
            user_dir = opts_user_dir

        if user_dir:
            import_user_module(user_dir)

    def _build_model_config(self, config):
        model = config.model
        if model is None:
            raise KeyError("Required argument 'model' not passed")
        model_cls = registry.get_model_class(model)

        if model_cls is None:
            warning = f"No model named '{model}' has been registered"
            warnings.warn(warning)
            return OmegaConf.create()

        default_model_config_path = model_cls.config_path()

        if default_model_config_path is None:
            warning = "Model {}'s class has no default configuration provided".format(
                model
            )
            warnings.warn(warning)
            return OmegaConf.create()

        return load_yaml(default_model_config_path)

    def _build_dataset_config(self, config):
        dataset = config.get("dataset", None)
        datasets = config.get("datasets", None)

        if dataset is None and datasets is None:
            raise KeyError("Required argument 'dataset|datasets' not passed")

        if datasets is None:
            config.datasets = dataset
            datasets = dataset.split(",")
        else:
            datasets = datasets.split(",")

        dataset_config = OmegaConf.create()

        for dataset in datasets:
            builder_cls = registry.get_builder_class(dataset)

            if builder_cls is None:
                warning = f"No dataset named '{dataset}' has been registered"
                warnings.warn(warning)
                continue
            default_dataset_config_path = builder_cls.config_path()

            if default_dataset_config_path is None:
                warning = (
                    f"Dataset {dataset}'s builder class has no default configuration "
                    + "provided"
                )
                warnings.warn(warning)
                continue

            dataset_config = OmegaConf.merge(
                dataset_config, load_yaml(default_dataset_config_path)
            )

        return dataset_config

    def get_config(self):
        self._register_resolvers()
        return self.config

    def _build_demjson_config(self, demjson_string):
        if demjson_string is None:
            return OmegaConf.create()

        try:
            import demjson
<<<<<<< HEAD
        except Exception:
            logger.info(
                "demjson failed. Likely https://github.com/dmeranda/demjson/issues/40"
            )
            return OmegaConf.create()
=======
        except ImportError:
            logger.warning("demjson is required to use config_override")
            raise
>>>>>>> f5f1ef01

        demjson_dict = demjson.decode(demjson_string)
        return OmegaConf.create(demjson_dict)

    def _get_args_config(self, args):
        args_dict = vars(args)
        return OmegaConf.create(args_dict)

    def _register_resolvers(self):
        OmegaConf.clear_resolvers()
        # Device count resolver
        device_count = max(1, torch.cuda.device_count())
        OmegaConf.register_new_resolver("device_count", lambda: device_count)
        OmegaConf.register_new_resolver("resolve_cache_dir", resolve_cache_dir)
        OmegaConf.register_new_resolver("resolve_dir", resolve_dir)

    def freeze(self):
        OmegaConf.set_struct(self.config, True)

    def defrost(self):
        OmegaConf.set_struct(self.config, False)

    def _convert_to_dot_list(self, opts):
        if opts is None:
            opts = []

        if len(opts) == 0:
            return opts

        # Support equal e.g. model=visual_bert for better future hydra support
        has_equal = opts[0].find("=") != -1

        if has_equal:
            return opts

        return [(opt + "=" + value) for opt, value in zip(opts[0::2], opts[1::2])]

    def pretty_print(self):
        if not self.config.training.log_detailed_config:
            return

        logger.info("=====  Training Parameters    =====")
        logger.info(self._convert_node_to_json(self.config.training))

        logger.info("======  Dataset Attributes  ======")
        datasets = self.config.datasets.split(",")

        for dataset in datasets:
            if dataset in self.config.dataset_config:
                logger.info(f"======== {dataset} =======")
                dataset_config = self.config.dataset_config[dataset]
                logger.info(self._convert_node_to_json(dataset_config))
            else:
                logger.warning(f"No dataset named '{dataset}' in config. Skipping")

        logger.info("======  Optimizer Attributes  ======")
        logger.info(self._convert_node_to_json(self.config.optimizer))

        if self.config.model not in self.config.model_config:
            raise ValueError(f"{self.config.model} not present in model attributes")

        logger.info(f"======  Model ({self.config.model}) Attributes  ======")
        logger.info(
            self._convert_node_to_json(self.config.model_config[self.config.model])
        )

    def _convert_node_to_json(self, node):
        container = OmegaConf.to_container(node, resolve=True)
        return json.dumps(container, indent=4, sort_keys=True)

    def _update_specific(self, config):
        # tp = self.config.training

        # if args["seed"] is not None or tp['seed'] is not None:
        #     print(
        #         "You have chosen to seed the training. This will turn on CUDNN "
        #         "deterministic setting which can slow down your training "
        #         "considerably! You may see unexpected behavior when restarting "
        #         "from checkpoints."
        #     )

        # if args["seed"] == -1:
        #     self.config["training"]["seed"] = random.randint(1, 1000000)

        if (
            "learning_rate" in config
            and "optimizer" in config
            and "params" in config.optimizer
        ):
            lr = config.learning_rate
            config.optimizer.params.lr = lr

        # TODO: Correct the following issue
        # This check is triggered before the config override from
        # commandline is effective even after setting
        # training.device = 'xla', it gets triggered.
        if not torch.cuda.is_available() and "cuda" in config.training.device:
            warnings.warn(
                "Device specified is 'cuda' but cuda is not present. "
                + "Switching to CPU version."
            )
            config.training.device = "cpu"

        return config

    def upgrade(self, config):
        mapping = {
            "training.resume_file": "checkpoint.resume_file",
            "training.resume": "checkpoint.resume",
            "training.resume_best": "checkpoint.resume_best",
            "training.load_pretrained": "checkpoint.resume_pretrained",
            "training.pretrained_state_mapping": "checkpoint.pretrained_state_mapping",
            "training.run_type": "run_type",
        }

        for old, new in mapping.items():
            value = OmegaConf.select(config, old)
            if value:
                OmegaConf.update(config, new, value)


# This is still here due to legacy reasons around
# older checkpoint loading from v0.3
class ConfigNode(collections.OrderedDict):
    pass<|MERGE_RESOLUTION|>--- conflicted
+++ resolved
@@ -478,17 +478,9 @@
 
         try:
             import demjson
-<<<<<<< HEAD
-        except Exception:
-            logger.info(
-                "demjson failed. Likely https://github.com/dmeranda/demjson/issues/40"
-            )
-            return OmegaConf.create()
-=======
         except ImportError:
             logger.warning("demjson is required to use config_override")
             raise
->>>>>>> f5f1ef01
 
         demjson_dict = demjson.decode(demjson_string)
         return OmegaConf.create(demjson_dict)
