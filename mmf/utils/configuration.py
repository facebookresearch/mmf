# Copyright (c) Facebook, Inc. and its affiliates.
import collections
import json
import logging
import os
import warnings
from ast import literal_eval

import demjson
import torch
from omegaconf import OmegaConf

from mmf.common.registry import registry
from mmf.utils.env import import_user_module
from mmf.utils.file_io import PathManager
from mmf.utils.general import get_absolute_path, get_mmf_root

logger = logging.getLogger(__name__)


def load_yaml(f):
    # Convert to absolute path for loading includes
    abs_f = get_absolute_path(f)

    try:
        mapping = OmegaConf.load(abs_f)
        f = abs_f
    except FileNotFoundError as e:
        # Check if this file might be relative to root?
        # TODO: Later test if this can be removed
        relative = os.path.abspath(os.path.join(get_mmf_root(), f))
        if not PathManager.isfile(relative):
            raise e
        else:
            f = relative
            mapping = OmegaConf.load(f)

    if mapping is None:
        mapping = OmegaConf.create()

    includes = mapping.get("includes", [])

    if not isinstance(includes, collections.abc.Sequence):
        raise AttributeError(
            "Includes must be a list, {} provided".format(type(includes))
        )

    include_mapping = OmegaConf.create()

    mmf_root_dir = get_mmf_root()

    for include in includes:
        original_include_path = include
        include = os.path.join(mmf_root_dir, include)

        # If path doesn't exist relative to MMF root, try relative to current file
        if not PathManager.exists(include):
            include = os.path.join(os.path.dirname(f), original_include_path)

        current_include_mapping = load_yaml(include)
        include_mapping = OmegaConf.merge(include_mapping, current_include_mapping)

    mapping.pop("includes", None)

    mapping = OmegaConf.merge(include_mapping, mapping)

    return mapping


def get_default_config_path():
    directory = os.path.dirname(os.path.abspath(__file__))
    configs_dir = os.path.join(directory, "..", "configs")

    # Check for fb defaults
    fb_defaults = os.path.join(configs_dir, "fb_defaults.yaml")
    if PathManager.exists(fb_defaults):
        return fb_defaults
    else:
        return os.path.join(configs_dir, "defaults.yaml")


def load_yaml_with_defaults(f):
    default_config = get_default_config_path()
    return OmegaConf.merge(load_yaml(default_config), load_yaml(f))


def get_zoo_config(
    key, variation="defaults", zoo_config_path=None, zoo_type="datasets"
):
    version = None
    resources = None
    if zoo_config_path is None:
        zoo_config_path = os.path.join("configs", "zoo", f"{zoo_type}.yaml")
    zoo = load_yaml(zoo_config_path)

    # Set struct on zoo so that unidentified access is not allowed
    OmegaConf.set_struct(zoo, True)

    try:
        item = OmegaConf.select(zoo, key)
    except Exception:
        # Key wasn't present or something else happened, return None, None
        return version, resources

    if not item:
        return version, resources

    if variation not in item:
        # If variation is not present, then key value should
        # be directly returned if "defaults" was selected as the variation
        assert (
            variation == "defaults"
        ), f"'{variation}' variation not present in zoo config"
        return _get_version_and_resources(item)
    elif "resources" in item:
        # Case where full key is directly passed
        return _get_version_and_resources(item)
    else:
        return _get_version_and_resources(item[variation])


def _get_version_and_resources(item):
    assert "version" in item, "'version' key should be present in zoo config {}".format(
        item._get_full_key("")
    )
    assert (
        "resources" in item
    ), "'resources' key should be present in zoo config {}".format(
        item._get_full_key("")
    )

    return item.version, item.resources


def get_global_config(key=None):
    config = registry.get("config")
    if config is None:
        configuration = Configuration()
        config = configuration.get_config()
        registry.register("config", config)

    if key:
        config = OmegaConf.select(config, key)

    return config


def get_mmf_cache_dir():
    config = get_global_config()
    cache_dir = config.env.cache_dir
    # If cache_dir path exists do not join to mmf root
    if not os.path.exists(cache_dir):
        cache_dir = os.path.join(get_mmf_root(), cache_dir)
    return cache_dir


def get_mmf_env(key=None):
    config = get_global_config()
    if key:
        return OmegaConf.select(config.env, key)
    else:
        return config.env


def resolve_cache_dir(env_variable="MMF_CACHE_DIR", default="mmf"):
    # Some of this follow what "transformers" does for there cache resolving
    try:
        from torch.hub import _get_torch_home

        torch_cache_home = _get_torch_home()
    except ImportError:
        torch_cache_home = os.path.expanduser(
            os.getenv(
                "TORCH_HOME",
                os.path.join(os.getenv("XDG_CACHE_HOME", "~/.cache"), "torch"),
            )
        )
    default_cache_path = os.path.join(torch_cache_home, default)

    cache_path = os.getenv(env_variable, default_cache_path)

    if not PathManager.exists(cache_path):
        try:
            PathManager.mkdirs(cache_path)
        except PermissionError:
            cache_path = os.path.join(get_mmf_root(), ".mmf_cache")
            PathManager.mkdirs(cache_path)

    return cache_path


def resolve_dir(env_variable, default="data"):
    default_dir = os.path.join(resolve_cache_dir(), default)
    dir_path = os.getenv(env_variable, default_dir)

    if not PathManager.exists(dir_path):
        PathManager.mkdirs(dir_path)

    return dir_path


class Configuration:
    def __init__(self, args=None, default_only=False):
        self.config = {}

        if not args:
            import argparse

            args = argparse.Namespace(opts=[])
            default_only = True

        self.args = args
        self._register_resolvers()

        self._default_config = self._build_default_config()

        if default_only:
            other_configs = {}
        else:
            other_configs = self._build_other_configs()

        self.config = OmegaConf.merge(self._default_config, other_configs)

        self.config = self._merge_with_dotlist(self.config, args.opts)
        self._update_specific(self.config)
        self.upgrade(self.config)
        # Resolve the config here itself after full creation so that spawned workers
        # don't face any issues
        self.config = OmegaConf.create(
            OmegaConf.to_container(self.config, resolve=True)
        )
        registry.register("config", self.config)

    def _build_default_config(self):
        self.default_config_path = get_default_config_path()
        default_config = load_yaml(self.default_config_path)
        return default_config

    def _build_other_configs(self):
        opts_config = self._build_opt_list(self.args.opts)
        user_config = self._build_user_config(opts_config)

        self._opts_config = opts_config
        self._user_config = user_config

        self.import_user_dir()

        model_config = self._build_model_config(opts_config)
        dataset_config = self._build_dataset_config(opts_config)
        args_overrides = self._build_demjson_config(self.args.config_override)
        other_configs = OmegaConf.merge(
            model_config, dataset_config, user_config, args_overrides
        )

        return other_configs

    def _build_opt_list(self, opts):
        opts_dot_list = self._convert_to_dot_list(opts)
        return OmegaConf.from_dotlist(opts_dot_list)

    def _build_user_config(self, opts):
        user_config = {}

        # Update user_config with opts if passed
        self.config_path = opts.config
        if self.config_path is not None:
            user_config = load_yaml(self.config_path)

        return user_config

    def import_user_dir(self):
        # Try user_dir options in order of MMF configuration hierarchy
        # First try the default one, which can be set via environment as well
        user_dir = self._default_config.env.user_dir

        # Now, check user's config
        user_config_user_dir = self._user_config.get("env", {}).get("user_dir", None)

        if user_config_user_dir:
            user_dir = user_config_user_dir

        # Finally, check opts
        opts_user_dir = self._opts_config.get("env", {}).get("user_dir", None)
        if opts_user_dir:
            user_dir = opts_user_dir

        if user_dir:
            import_user_module(user_dir)

    def _build_model_config(self, config):
        model = config.model
        if model is None:
            raise KeyError("Required argument 'model' not passed")
        model_cls = registry.get_model_class(model)

        if model_cls is None:
            warning = f"No model named '{model}' has been registered"
            warnings.warn(warning)
            return OmegaConf.create()

        default_model_config_path = model_cls.config_path()

        if default_model_config_path is None:
            warning = "Model {}'s class has no default configuration provided".format(
                model
            )
            warnings.warn(warning)
            return OmegaConf.create()

        return load_yaml(default_model_config_path)

    def _build_dataset_config(self, config):
        dataset = config.dataset
        datasets = config.datasets

        if dataset is None and datasets is None:
            raise KeyError("Required argument 'dataset|datasets' not passed")

        if datasets is None:
            config.datasets = dataset
            datasets = dataset.split(",")
        else:
            datasets = datasets.split(",")

        dataset_config = OmegaConf.create()

        for dataset in datasets:
            builder_cls = registry.get_builder_class(dataset)

            if builder_cls is None:
                warning = f"No dataset named '{dataset}' has been registered"
                warnings.warn(warning)
                continue
            default_dataset_config_path = builder_cls.config_path()

            if default_dataset_config_path is None:
                warning = (
                    "Dataset {}'s builder class has no default configuration "
                    + f"provided"
                )
                warnings.warn(warning)
                continue

            dataset_config = OmegaConf.merge(
                dataset_config, load_yaml(default_dataset_config_path)
            )

        return dataset_config

    def get_config(self):
        self._register_resolvers()
        return self.config

    def _build_demjson_config(self, demjson_string):
        if demjson_string is None:
            return OmegaConf.create()

        demjson_dict = demjson.decode(demjson_string)
        return OmegaConf.create(demjson_dict)

    def _get_args_config(self, args):
        args_dict = vars(args)
        return OmegaConf.create(args_dict)

    def _register_resolvers(self):
        OmegaConf.clear_resolvers()
        # Device count resolver
        device_count = max(1, torch.cuda.device_count())
        OmegaConf.register_resolver("device_count", lambda: device_count)
        OmegaConf.register_resolver("resolve_cache_dir", resolve_cache_dir)
        OmegaConf.register_resolver("resolve_dir", resolve_dir)

    def _merge_with_dotlist(self, config, opts):
        # TODO: To remove technical debt, a possible solution is to use
        # struct mode to update with dotlist OmegaConf node. Look into this
        # in next iteration
        if opts is None:
            opts = []

        if len(opts) == 0:
            return config

        # Support equal e.g. model=visual_bert for better future hydra support
        has_equal = opts[0].find("=") != -1

        if has_equal:
            opt_values = [opt.split("=") for opt in opts]
        else:
            assert len(opts) % 2 == 0, "Number of opts should be multiple of 2"
            opt_values = zip(opts[0::2], opts[1::2])

        for opt, value in opt_values:
            if opt == "dataset":
                opt = "datasets"

            splits = opt.split(".")
            current = config
            for idx, field in enumerate(splits):
                array_index = -1
                if field.find("[") != -1 and field.find("]") != -1:
                    stripped_field = field[: field.find("[")]
                    array_index = int(field[field.find("[") + 1 : field.find("]")])
                else:
                    stripped_field = field
                if stripped_field not in current:
                    raise AttributeError(
                        "While updating configuration"
                        " option {} is missing from"
                        " configuration at field {}".format(opt, stripped_field)
                    )
                if isinstance(current[stripped_field], collections.abc.Mapping):
                    current = current[stripped_field]
                elif (
                    isinstance(current[stripped_field], collections.abc.Sequence)
                    and array_index != -1
                ):
                    current_value = current[stripped_field][array_index]

                    # Case where array element to be updated is last element
                    if not isinstance(
                        current_value,
                        (collections.abc.Mapping, collections.abc.Sequence),
<<<<<<< HEAD
                    ) or idx == len(splits) - 1:
                        print(f"Overriding option {opt} to {value}")
=======
                    ):
                        logger.info(f"Overriding option {opt} to {value}")
>>>>>>> 9ba7af68
                        current[stripped_field][array_index] = self._decode_value(value)
                    else:
                        # Otherwise move on down the chain
                        current = current_value
                else:
                    if idx == len(splits) - 1:
                        logger.info(f"Overriding option {opt} to {value}")
                        current[stripped_field] = self._decode_value(value)
                    else:
                        raise AttributeError(
                            "While updating configuration",
                            "option {} is not present "
                            "after field {}".format(opt, stripped_field),
                        )

        return config

    def _decode_value(self, value):
        # https://github.com/rbgirshick/yacs/blob/master/yacs/config.py#L400
        if not isinstance(value, str):
            return value

        if value == "None":
            value = None

        try:
            value = literal_eval(value)
        except ValueError:
            pass
        except SyntaxError:
            pass
        return value

    def freeze(self):
        OmegaConf.set_struct(self.config, True)

    def defrost(self):
        OmegaConf.set_struct(self.config, False)

    def _convert_to_dot_list(self, opts):
        if opts is None:
            opts = []

        if len(opts) == 0:
            return opts

        # Support equal e.g. model=visual_bert for better future hydra support
        has_equal = opts[0].find("=") != -1

        if has_equal:
            return opts

        return [(opt + "=" + value) for opt, value in zip(opts[0::2], opts[1::2])]

    def pretty_print(self):
        if not self.config.training.log_detailed_config:
            return

        logger.info("=====  Training Parameters    =====")
        logger.info(self._convert_node_to_json(self.config.training))

        logger.info("======  Dataset Attributes  ======")
        datasets = self.config.datasets.split(",")

        for dataset in datasets:
            if dataset in self.config.dataset_config:
                logger.info(f"======== {dataset} =======")
                dataset_config = self.config.dataset_config[dataset]
                logger.info(self._convert_node_to_json(dataset_config))
            else:
                logger.warning(f"No dataset named '{dataset}' in config. Skipping")

        logger.info("======  Optimizer Attributes  ======")
        logger.info(self._convert_node_to_json(self.config.optimizer))

        if self.config.model not in self.config.model_config:
            raise ValueError(f"{self.config.model} not present in model attributes")

        logger.info(f"======  Model ({self.config.model}) Attributes  ======")
        logger.info(
            self._convert_node_to_json(self.config.model_config[self.config.model])
        )

    def _convert_node_to_json(self, node):
        container = OmegaConf.to_container(node, resolve=True)
        return json.dumps(container, indent=4, sort_keys=True)

    def _update_specific(self, config):
        # tp = self.config.training

        # if args["seed"] is not None or tp['seed'] is not None:
        #     print(
        #         "You have chosen to seed the training. This will turn on CUDNN "
        #         "deterministic setting which can slow down your training "
        #         "considerably! You may see unexpected behavior when restarting "
        #         "from checkpoints."
        #     )

        # if args["seed"] == -1:
        #     self.config["training"]["seed"] = random.randint(1, 1000000)

        if config.learning_rate:
            if "optimizer" in config and "params" in config.optimizer:
                lr = config.learning_rate
                config.optimizer.params.lr = lr

        if not torch.cuda.is_available() and "cuda" in config.training.device:
            warnings.warn(
                "Device specified is 'cuda' but cuda is not present. "
                + "Switching to CPU version."
            )
            config.training.device = "cpu"

        return config

    def upgrade(self, config):
        mapping = {
            "training.resume_file": "checkpoint.resume_file",
            "training.resume": "checkpoint.resume",
            "training.resume_best": "checkpoint.resume_best",
            "training.load_pretrained": "checkpoint.resume_pretrained",
            "training.pretrained_state_mapping": "checkpoint.pretrained_state_mapping",
            "training.run_type": "run_type",
        }

        for old, new in mapping.items():
            value = OmegaConf.select(config, old)
            if value:
                OmegaConf.update(config, new, value)


# This is still here due to legacy reasons around
# older checkpoint loading from v0.3
class ConfigNode(collections.OrderedDict):
    pass<|MERGE_RESOLUTION|>--- conflicted
+++ resolved
@@ -420,13 +420,8 @@
                     if not isinstance(
                         current_value,
                         (collections.abc.Mapping, collections.abc.Sequence),
-<<<<<<< HEAD
                     ) or idx == len(splits) - 1:
-                        print(f"Overriding option {opt} to {value}")
-=======
-                    ):
                         logger.info(f"Overriding option {opt} to {value}")
->>>>>>> 9ba7af68
                         current[stripped_field][array_index] = self._decode_value(value)
                     else:
                         # Otherwise move on down the chain
