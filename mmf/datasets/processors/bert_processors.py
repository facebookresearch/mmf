--- conflicted
+++ resolved
@@ -178,13 +178,10 @@
     tensor. Segment ids will also be increasing in number.
     """
 
-<<<<<<< HEAD
-=======
     def __init__(self, config, *args, **kwargs):
         super().__init__(config, *args, **kwargs)
         self.fusion_strategy = config.get("fusion", "concat")
 
->>>>>>> fda78adf
     def __call__(self, item):
         texts = item["text"]
         if not isinstance(texts, list):
