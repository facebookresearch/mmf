--- conflicted
+++ resolved
@@ -10,18 +10,13 @@
 from mmf.modules.metrics import Metrics
 from mmf.trainers.base_trainer import BaseTrainer
 from mmf.trainers.lightning_core.loop_callback import LightningLoopCallback
-<<<<<<< HEAD
-from mmf.utils.build import build_model
+from mmf.utils.build import build_lightning_model
 from mmf.utils.checkpoint import (
     get_ckpt_from_path,
     get_ckpt_path_from_folder,
     get_config_from_folder_or_ckpt,
     is_model_only_checkpoint,
 )
-=======
-from mmf.utils.build import build_lightning_model
-from mmf.utils.checkpoint import get_ckpt_path_from_folder
->>>>>>> a63f429c
 from mmf.utils.configuration import get_mmf_env
 from mmf.utils.download import download_pretrained_model
 from mmf.utils.file_io import PathManager
@@ -113,7 +108,7 @@
                 self.resume_from_checkpoint = checkpoint_path
 
         attributes = self.get_model_config(is_zoo, config)
-        self.model = build_model(attributes, model_checkpoint_path, is_pl_enabled=True)
+        self.model = build_lightning_model(attributes, model_checkpoint_path)
         self.model.build_meters(self.run_type)
 
     def get_model_config(
@@ -129,12 +124,7 @@
         with omegaconf.open_dict(attributes):
             attributes.model = self.config.model
 
-<<<<<<< HEAD
         return attributes
-=======
-        self.model = build_lightning_model(attributes)
-        self.model.build_meters(self.run_type)
->>>>>>> a63f429c
 
     def get_checkpoint_data(self) -> Dict[str, Any]:
         """ This function gets checkpoint file path on disk from
