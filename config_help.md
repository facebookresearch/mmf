--- conflicted
+++ resolved
@@ -24,16 +24,10 @@
 
 
 ### available configs
-<<<<<<< HEAD
-For all available configs, they can be found in _config/config.py_ and _config/function_config_lib.py_
- In the config file, there are a lot of method/par pairs, this is because different methods can have different 
- parameters, for example, for modal_combine, there are MFH and non_linear_elmt_multiply, if only change the method, 
- the corresponding default parameters will be load automatically  
-=======
+
 All available configs can be found in _config/config.py_ and _config/function_config_lib.py_
 In the config file, there are many method/par pairs. This is because different methods can have different 
 parameters, for example, for modal_combine (for multi modal combination), there are MFH and non_linear_elmt_multiply. If only the method is changed, the coresponding default parameters will be loaded automatically  
->>>>>>> ccb5e34f
 
 To change a config file, the user only needs to replace the correlated part, for example, to run model with image feature 
 fine-tune, the _config/keep/detectron23_finetune.yaml_ can be used, while the verbose config file generated is
