--- conflicted
+++ resolved
@@ -31,10 +31,7 @@
                 "tensorboard": False,
                 "num_workers": 0,
                 "max_grad_l2_norm": 1,
-<<<<<<< HEAD
-=======
                 "exit_on_nan_losses": True,
->>>>>>> d37fffce
             },
             "optimizer": {"type": "adam_w", "params": {"lr": 5e-5, "eps": 1e-8}},
             "scheduler": {
@@ -83,7 +80,6 @@
 
 
 def get_mmf_trainer(
-<<<<<<< HEAD
     config=None, model_size=1, num_data_size=100, load_model_from_config=False, seed=2
 ):
     torch.random.manual_seed(seed)
@@ -124,47 +120,6 @@
     if prepare_trainer:
         prepare_lightning_trainer(trainer)
 
-=======
-    config=None, model_size=1, num_data_size=100, load_model_from_config=False
-):
-    torch.random.manual_seed(2)
-    trainer = TrainerTrainingLoopMock(num_data_size, config=config)
-
-    if not load_model_from_config:
-        add_model(trainer, SimpleModel({"in_dim": model_size}))
-    else:
-        trainer.load_model()
-
-    add_optimizer(trainer, config)
-
-    trainer.load_datasets()
-    return trainer
-
-
-def get_lightning_trainer(
-    config=None,
-    model_size=1,
-    prepare_trainer=True,
-    load_model_from_config=False,
-    **kwargs
-):
-    torch.random.manual_seed(2)
-    trainer = LightningTrainerMock(config=config, **kwargs)
-
-    if not load_model_from_config:
-        trainer.model = SimpleLightningModel({"in_dim": model_size})
-        trainer.model.build()
-        trainer.model.train()
-
-        trainer.model.build_meters(trainer.run_type)
-        trainer.model.is_pl_enabled = True
-    else:
-        trainer.load_model()
-
-    if prepare_trainer:
-        prepare_lightning_trainer(trainer)
-
->>>>>>> d37fffce
     return trainer
 
 
