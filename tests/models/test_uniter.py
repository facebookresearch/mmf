--- conflicted
+++ resolved
@@ -1,5 +1,4 @@
 # Copyright (c) Facebook, Inc. and its affiliates.
-import gc
 import unittest
 
 import torch
@@ -19,23 +18,22 @@
         self.img_pos_feat = torch.rand((bs, num_feat, self.config["pos_dim"]))
         self.type_embeddings = torch.ones((bs, num_feat, 1), dtype=torch.long)
 
-<<<<<<< HEAD
-        output = embedding(img_feat, img_pos_feat, type_embeddings, img_masks=None)
+    def test_forward(self):
+        embedding = UNITERImageEmbeddings(self.config)
+        output = embedding(
+            self.img_feat, self.img_pos_feat, self.type_embeddings, img_masks=None
+        )
         self.assertEquals(list(output.shape), [32, 100, 256])
 
 
 class TestUNITERModelBase(unittest.TestCase):
-    def tearDown(self):
-        del self.model
-        gc.collect()
-
     def test_pretrained_model(self):
         img_dim = 1024
         config = OmegaConf.create({"image_embeddings": {"img_dim": img_dim}})
-        self.model = UNITERModelBase(config)
+        model = UNITERModelBase(config)
 
-        self.model.eval()
-        self.model = self.model.to(get_current_device())
+        model.eval()
+        model = model.to(get_current_device())
 
         bs = 8
         num_feats = 100
@@ -50,16 +48,8 @@
         attention_mask = torch.ones((bs, max_sentence_len + num_feats))
 
         with torch.no_grad():
-            model_output = self.model(
+            model_output = model(
                 input_ids, position_ids, img_feat, img_pos_feat, attention_mask
             )
 
-        self.assertEqual(model_output.shape, torch.Size([8, 125, 768]))
-=======
-    def test_forward(self):
-        embedding = UNITERImageEmbeddings(self.config)
-        output = embedding(
-            self.img_feat, self.img_pos_feat, self.type_embeddings, img_masks=None
-        )
-        self.assertEquals(list(output.shape), [32, 100, 256])
->>>>>>> ef49781e
+        self.assertEqual(model_output.shape, torch.Size([8, 125, 768]))