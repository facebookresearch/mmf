# Copyright (c) Facebook, Inc. and its affiliates.
import gc
import unittest

import torch
<<<<<<< HEAD
from mmf.common.sample import SampleList
from mmf.models.uniter import (
    UniterForClassification,
    UniterForPretraining,
    UniterImageEmbeddings,
    UniterModelBase,
)
=======
from mmf.models.uniter import UNITERImageEmbeddings, UNITERModelBase
>>>>>>> f7fc5903
from mmf.utils.general import get_current_device
from omegaconf import OmegaConf


class TestUNITERImageEmbeddings(unittest.TestCase):
    def test_forward_has_correct_output_dim(self):
        bs = 32
        num_feat = 100
        config = OmegaConf.create({"img_dim": 1024, "hidden_size": 256, "pos_dim": 7})
        embedding = UNITERImageEmbeddings(config)
        img_feat = torch.rand((bs, num_feat, config["img_dim"]))
        img_pos_feat = torch.rand((bs, num_feat, config["pos_dim"]))
        type_embeddings = torch.ones((bs, num_feat, 1), dtype=torch.long)

        output = embedding(img_feat, img_pos_feat, type_embeddings, img_masks=None)
        self.assertEquals(list(output.shape), [32, 100, 256])


class TestUNITERModelBase(unittest.TestCase):
    def tearDown(self):
        del self.model
        gc.collect()

    def test_pretrained_model(self):
        img_dim = 1024
        config = OmegaConf.create({"image_embeddings": {"img_dim": img_dim}})
        self.model = UNITERModelBase(config)

        self.model.eval()
        self.model = self.model.to(get_current_device())

        bs = 8
        num_feats = 100
        max_sentence_len = 25
        pos_dim = 7
        input_ids = torch.ones((bs, max_sentence_len), dtype=torch.long)
        img_feat = torch.rand((bs, num_feats, img_dim))
        img_pos_feat = torch.rand((bs, num_feats, pos_dim))
        position_ids = torch.arange(
            0, input_ids.size(1), dtype=torch.long, device=img_feat.device
        ).unsqueeze(0)
        attention_mask = torch.ones((bs, max_sentence_len + num_feats))

        with torch.no_grad():
            model_output = self.model(
                input_ids, position_ids, img_feat, img_pos_feat, attention_mask
            )

        self.assertEqual(model_output.shape, torch.Size([8, 125, 768]))


class TestUniterWithHeads(unittest.TestCase):
    def tearDown(self):
        del self.model
        gc.collect()

    def _get_sample_list(self):
        bs = 8
        num_feats = 100
        max_sentence_len = 25
        img_dim = 2048
        cls_dim = 3129
        input_ids = torch.ones((bs, max_sentence_len), dtype=torch.long)
        input_mask = torch.ones((bs, max_sentence_len), dtype=torch.long)
        image_feat = torch.rand((bs, num_feats, img_dim))
        position_ids = torch.arange(
            0, max_sentence_len, dtype=torch.long, device=image_feat.device
        ).unsqueeze(0)
        img_pos_feat = torch.rand((bs, num_feats, 7))
        attention_mask = torch.zeros(
            (bs, max_sentence_len + num_feats), dtype=torch.long
        )
        image_mask = torch.zeros((bs, num_feats), dtype=torch.long)
        targets = torch.rand((bs, cls_dim))

        sample_list = SampleList()
        sample_list.add_field("input_ids", input_ids)
        sample_list.add_field("input_mask", input_mask)
        sample_list.add_field("image_feat", image_feat)
        sample_list.add_field("img_pos_feat", img_pos_feat)
        sample_list.add_field("attention_mask", attention_mask)
        sample_list.add_field("image_mask", image_mask)
        sample_list.add_field("targets", targets)
        sample_list.add_field("dataset_name", "test")
        sample_list.add_field("dataset_type", "test")
        sample_list["position_ids"] = position_ids

        return sample_list

    def test_uniter_for_classification(self):
        config = OmegaConf.create(
            {
                "heads": {"test": {"type": "mlp", "num_labels": 3129}},
                "tasks": "test",
                "losses": {"test": "logit_bce"},
            }
        )
        self.model = UniterForClassification(config)

        self.model.eval()
        self.model = self.model.to(get_current_device())
        sample_list = self._get_sample_list()

        with torch.no_grad():
            model_output = self.model(sample_list)

        self.assertTrue("losses" in model_output)
        self.assertTrue("test/test/logit_bce" in model_output["losses"])

    def _enhance_sample_list_for_pretraining(self, sample_list):
        bs = sample_list["input_ids"].size(0)
        sentence_len = sample_list["input_ids"].size(1)

        is_correct = torch.ones((bs,), dtype=torch.long)
        lm_label_ids = torch.zeros((bs, sentence_len), dtype=torch.long)
        input_ids_masked = sample_list["input_ids"]
        num_feat = sample_list["image_feat"].size(1)
        cls_dim = 1601
        image_info = {"cls_prob": torch.rand((bs, num_feat, cls_dim))}
        sample_list.add_field("is_correct", is_correct)
        sample_list.add_field("task", "mlm")
        sample_list.add_field("lm_label_ids", lm_label_ids)
        sample_list.add_field("input_ids_masked", input_ids_masked)
        sample_list.add_field("image_info_0", image_info)

    def test_uniter_for_pretraining(self):
        # UNITER pretraining has 5 pretraining tasks,
        # we have one unique head for each, and in each
        # forward pass we train on a different task.
        # In this test we try running a forward pass
        # through each head.
        config = OmegaConf.create(
            {
                "heads": {
                    "mlm": {"type": "mlm"},
                    "itm": {"type": "itm"},
                    "mrc": {"type": "mrc"},
                    "mrfr": {"type": "mrfr"},
                    "wra": {"type": "wra"},
                },
                "tasks": "mlm,itm,mrc,mrfr,wra",
                "mask_probability": 0.15,
            }
        )

        self.model = UniterForPretraining(config)
        self.model.eval()
        self.model = self.model.to(get_current_device())
        sample_list = self._get_sample_list()
        self._enhance_sample_list_for_pretraining(sample_list)

        expected_loss_names = {
            "mlm": "masked_lm_loss",
            "itm": "itm_loss",
            "mrc": "mrc_loss",
            "mrfr": "mrfr_loss",
            "wra": "wra_loss",
        }

        for task_name, loss_name in expected_loss_names.items():
            sample_list["task"] = task_name
            with torch.no_grad():
                model_output = self.model(sample_list)

            print(task_name)
            print(model_output["losses"].keys())
            self.assertTrue("losses" in model_output)
            self.assertTrue(loss_name in model_output["losses"])<|MERGE_RESOLUTION|>--- conflicted
+++ resolved
@@ -3,17 +3,13 @@
 import unittest
 
 import torch
-<<<<<<< HEAD
 from mmf.common.sample import SampleList
 from mmf.models.uniter import (
-    UniterForClassification,
-    UniterForPretraining,
-    UniterImageEmbeddings,
-    UniterModelBase,
+    UNITERForClassification,
+    UNITERForPretraining,
+    UNITERImageEmbeddings,
+    UNITERModelBase,
 )
-=======
-from mmf.models.uniter import UNITERImageEmbeddings, UNITERModelBase
->>>>>>> f7fc5903
 from mmf.utils.general import get_current_device
 from omegaconf import OmegaConf
 
@@ -111,7 +107,7 @@
                 "losses": {"test": "logit_bce"},
             }
         )
-        self.model = UniterForClassification(config)
+        self.model = UNITERForClassification(config)
 
         self.model.eval()
         self.model = self.model.to(get_current_device())
@@ -159,7 +155,7 @@
             }
         )
 
-        self.model = UniterForPretraining(config)
+        self.model = UNITERForPretraining(config)
         self.model.eval()
         self.model = self.model.to(get_current_device())
         sample_list = self._get_sample_list()
